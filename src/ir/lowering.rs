--- conflicted
+++ resolved
@@ -470,14 +470,11 @@
             id: fn_id,
         },
         local_module: module_id,
+        local_exists: Default::default(),
         ret_local: 0,
         name_to_local: HashMap::new(),
         statements: Vec::new(),
-<<<<<<< HEAD
         generic_map: generics.cloned(),
-=======
-        local_exists: Default::default(),
->>>>>>> de0d968f
         ctx,
     };
 
@@ -659,11 +656,8 @@
         ret_local: 0,
         name_to_local: HashMap::new(),
         statements: Vec::new(),
-<<<<<<< HEAD
         generic_map: Default::default(),
-=======
         local_exists: Default::default(),
->>>>>>> de0d968f
         ctx,
     };
 
