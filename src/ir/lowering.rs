use std::collections::HashMap;

use crate::ast::{
    common::{Span, TypeName},
    constants::ConstantDef,
    expressions::{
        ArithOp, BinaryOp, BitwiseOp, CmpOp, Expression, FnCallOp, IfExpr, LogicOp, PathOp,
        PathSegment, ValueExpr,
    },
    functions::{FunctionDecl, FunctionDef},
    modules::{Module, ModuleDefItem},
    statements::{self, AssignStmt, ForStmt, LetStmt, LetStmtTarget, ReturnStmt, WhileStmt},
    structs::StructDecl,
    types::TypeDescriptor,
    Program,
};
use common::{BuildCtx, FnBodyBuilder, GenericFn, IdGenerator};
use tracing::{debug, instrument};

use crate::ir::{
    AdtBody, BasicBlock, BinOp, ConcreteIntrinsic, ConstBody, ConstData, ConstKind, ConstValue,
    DefId, FloatTy, FnBody, IntTy, Local, LocalKind, LogOp, Mutability, Operand, Place, PlaceElem,
    ProgramBody, Rvalue, Statement, StatementKind, SwitchTargets, Terminator, TerminatorKind, Ty,
    TyKind, UintTy, ValueTree, VariantDef,
};

use self::errors::LoweringError;

pub mod common;
pub mod errors;
pub mod prepass;

pub fn lower_programs(program: &[Program]) -> Result<ProgramBody, LoweringError> {
    let mut ctx = BuildCtx {
        body: ProgramBody::default(),
        gen: IdGenerator::default(),
        unresolved_function_signatures: Default::default(),
        generic_fn_bodies: Default::default(),
        generic_functions: Default::default(),
    };

    for (program_id, program) in program.iter().enumerate() {
        ctx.gen.program_id = program_id;
        ctx.gen.current_id = 0;
        let file_path = program.file_path.as_ref().ok_or_else(|| {
            LoweringError::InternalError("Missing program file path".to_string(), program_id)
        })?;
        ctx.body.file_paths.insert(program_id, file_path.clone());

        // resolve symbols
        for module in &program.modules {
            ctx = prepass::prepass_module(ctx, module)?;
        }

        // resolve imports
        for module in &program.modules {
            ctx = prepass::prepass_imports(ctx, module)?;
        }

        for mod_def in &program.modules {
            let id = *ctx
                .body
                .top_level_module_names
                .get(&mod_def.name.name)
                .ok_or_else(|| LoweringError::ModuleNotFound {
                    span: mod_def.span,
                    module: mod_def.name.name.clone(),
                    program_id,
                })?;

            ctx = lower_module(ctx, mod_def, id)?;
        }
    }

    Ok(ctx.body)
}

fn lower_module(mut ctx: BuildCtx, module: &Module, id: DefId) -> Result<BuildCtx, LoweringError> {
    // lower first structs, constants, types
    for content in &module.contents {
        match content {
            ModuleDefItem::Constant(info) => {
                ctx = lower_constant(ctx, info, id)?;
            }
            ModuleDefItem::Struct(info) => {
                ctx = lower_struct(ctx, info, id)?;
            }
            ModuleDefItem::Type(_) => todo!(),
            _ => {}
        }
    }

    let body = ctx.body.modules.get(&id).unwrap();

    // fill fn sigs
    for content in &module.contents {
        match content {
            ModuleDefItem::Function(fn_def) => {
                let fn_id = *body
                    .symbols
                    .functions
                    .get(&fn_def.decl.name.name)
                    .ok_or_else(|| LoweringError::FunctionNotFound {
                        span: fn_def.span,
                        function: fn_def.decl.name.name.clone(),
                        program_id: body.id.program_id,
                    })?;

                if !fn_def.decl.generic_params.is_empty() {
                    continue;
                }

                let mut args = Vec::new();
                let ret_type;

                for arg in &fn_def.decl.params {
                    let ty = lower_type(&ctx, &arg.r#type, id, None)?;
                    args.push(ty);
                }

                if let Some(ty) = &fn_def.decl.ret_type {
                    ret_type = lower_type(&ctx, ty, id, None)?;
                } else {
                    ret_type = Ty {
                        span: None,
                        kind: TyKind::Unit,
                    };
                }

                ctx.body.function_signatures.insert(fn_id, (args, ret_type));
                ctx.unresolved_function_signatures.remove(&fn_id);
            }
            ModuleDefItem::FunctionDecl(fn_decl) => {
                let fn_id = *body
                    .symbols
                    .functions
                    .get(&fn_decl.name.name)
                    .ok_or_else(|| LoweringError::FunctionNotFound {
                        span: fn_decl.span,
                        function: fn_decl.name.name.clone(),
                        program_id: body.id.program_id,
                    })?;

                let mut args = Vec::new();
                let ret_type;

                for arg in &fn_decl.params {
                    let ty = lower_type(&ctx, &arg.r#type, id, None)?;
                    args.push(ty);
                }

                if let Some(ty) = &fn_decl.ret_type {
                    ret_type = lower_type(&ctx, ty, id, None)?;
                } else {
                    ret_type = Ty {
                        span: None,
                        kind: TyKind::Unit,
                    };
                }

                ctx.body.function_signatures.insert(fn_id, (args, ret_type));
                ctx.unresolved_function_signatures.remove(&fn_id);
            }
            ModuleDefItem::Impl(impl_block) => {
                for fn_def in &impl_block.methods {
                    let fn_id = *body
                        .symbols
                        .methods
                        .get(&(impl_block.target.clone(), fn_def.decl.name.name.clone()))
                        .ok_or_else(|| LoweringError::FunctionNotFound {
                            span: fn_def.span,
                            function: fn_def.decl.name.name.clone(),
                            program_id: body.id.program_id,
                        })?;

                    let mut args = Vec::new();
                    let ret_type;

                    let target_tykind = lower_type(&ctx, &impl_block.target, id, None)?.kind;

                    let mut first_is_self = false;
                    if let Some(self_ty) = fn_def.decl.params.first() {
                        if let TypeDescriptor::SelfType { is_ref, is_mut } = self_ty.r#type {
                            let mut target_ty = lower_type(&ctx, &impl_block.target, id, None)?;
                            if is_ref {
                                target_ty = Ty {
                                    span: target_ty.span,
                                    kind: TyKind::Ref(
                                        Box::new(target_ty),
                                        if is_mut {
                                            Mutability::Mut
                                        } else {
                                            Mutability::Not
                                        },
                                    ),
                                };
                            }
                            args.push(target_ty);
                            first_is_self = true;
                        }
                    }

                    let mut arg_iter = fn_def.decl.params.iter();
                    if first_is_self {
                        arg_iter.next();
                    }
                    for arg in arg_iter {
                        let ty = lower_type(&ctx, &arg.r#type, id, None)?;
                        args.push(ty);
                    }

                    if let Some(ty) = &fn_def.decl.ret_type {
                        ret_type = lower_type(&ctx, ty, id, None)?;
                    } else {
                        ret_type = Ty {
                            span: None,
                            kind: TyKind::Unit,
                        };
                    }

                    ctx.body.function_signatures.insert(fn_id, (args, ret_type));
                    ctx.body
                        .methods
                        .entry(target_tykind.clone())
                        .or_default()
                        .insert(fn_def.decl.name.name.clone(), fn_id);
                    ctx.unresolved_function_signatures.remove(&fn_id);
                }
            }
            _ => {}
        }
    }

    for content in &module.contents {
        match content {
            ModuleDefItem::Constant(_) => { /* already processed */ }
            ModuleDefItem::Function(fn_def) => {
                if fn_def.decl.generic_params.is_empty() {
                    ctx = lower_func(ctx, fn_def, id, None, None)?.0;
                }
            }
            ModuleDefItem::Type(_) => todo!(),
            ModuleDefItem::Module(mod_def) => {
                let body = ctx.body.modules.get(&id).unwrap();
                let id = *body.symbols.modules.get(&mod_def.name.name).unwrap();
                ctx = lower_module(ctx, mod_def, id)?;
            }
            ModuleDefItem::Struct(_) => { /* already processed */ }
            ModuleDefItem::Union(_) => todo!(),
            ModuleDefItem::Enum(_) => todo!(),
            ModuleDefItem::FunctionDecl(fn_decl) => {
                ctx = lower_func_decl(ctx, fn_decl, id)?;
            }
            ModuleDefItem::Impl(impl_block) => {
                for info in &impl_block.methods {
                    ctx = lower_func(ctx, info, id, Some(&impl_block.target), None)?.0;
                }
            }
        }
    }

    Ok(ctx)
}

fn lower_constant(
    mut ctx: BuildCtx,
    info: &ConstantDef,
    module_id: DefId,
) -> Result<BuildCtx, LoweringError> {
    let name = info.decl.name.name.clone();

    let id = {
        let module = ctx
            .body
            .modules
            .get(&module_id)
            .expect("module should exist");
        *module
            .symbols
            .constants
            .get(&name)
            .expect("constant should exist")
    };

    let value_ty = lower_type(&ctx, &info.decl.r#type, module_id, None)?;

    let value = lower_constant_expression(&info.value, value_ty)?;

    let body = ConstBody { id, name, value };

    ctx.body.constants.insert(body.id, body);

    Ok(ctx)
}

fn lower_constant_expression(expression: &Expression, ty: Ty) -> Result<ConstData, LoweringError> {
    let data = match expression {
        Expression::Value(value, _) => match value {
            ValueExpr::ConstBool(value, _) => {
                ConstKind::Value(ValueTree::Leaf(ConstValue::Bool(*value)))
            }
            ValueExpr::ConstChar(value, _) => {
                ConstKind::Value(ValueTree::Leaf(ConstValue::U32((*value) as u32)))
            }
            ValueExpr::ConstInt(value, _) => ConstKind::Value(ValueTree::Leaf(match ty.kind {
                TyKind::Int(ty) => match ty {
                    IntTy::I8 => ConstValue::I8((*value).try_into().expect("value out of range")),
                    IntTy::I16 => ConstValue::I16((*value).try_into().expect("value out of range")),
                    IntTy::I32 => ConstValue::I32((*value).try_into().expect("value out of range")),
                    IntTy::I64 => ConstValue::I64((*value).try_into().expect("value out of range")),
                    IntTy::I128 => {
                        ConstValue::I128((*value).try_into().expect("value out of range"))
                    }
                },
                TyKind::Uint(ty) => match ty {
                    UintTy::U8 => ConstValue::U8((*value).try_into().expect("value out of range")),
                    UintTy::U16 => {
                        ConstValue::U16((*value).try_into().expect("value out of range"))
                    }
                    UintTy::U32 => {
                        ConstValue::U32((*value).try_into().expect("value out of range"))
                    }
                    UintTy::U64 => {
                        ConstValue::U64((*value).try_into().expect("value out of range"))
                    }
                    UintTy::U128 => ConstValue::U128(*value),
                },
                TyKind::Bool => ConstValue::Bool(*value != 0),
                x => unreachable!("{:?}", x),
            })),
            ValueExpr::ConstFloat(value, _) => ConstKind::Value(ValueTree::Leaf(match &ty.kind {
                TyKind::Float(ty) => match ty {
                    FloatTy::F32 => ConstValue::F32(value.parse().expect("error parsing float")),
                    FloatTy::F64 => ConstValue::F64(value.parse().expect("error parsing float")),
                },
                x => unreachable!("{:?}", x),
            })),
            ValueExpr::ConstStr(_, _) => todo!(),
            _ => unimplemented!(),
        },
        _ => unimplemented!(),
    };

    Ok(ConstData { ty, data })
}

fn lower_struct(
    mut ctx: BuildCtx,
    info: &StructDecl,
    module_id: DefId,
) -> Result<BuildCtx, LoweringError> {
    let mut body = AdtBody {
        def_id: {
            let body = ctx.body.modules.get(&module_id).unwrap();
            *body.symbols.structs.get(&info.name.name).unwrap()
        },
        is_pub: true, // todo struct pub
        name: info.name.name.clone(),
        variants: Vec::new(),
        name_to_idx: Default::default(),
        span: info.span,
    };

    for (i, field) in info.fields.iter().enumerate() {
        let variant = VariantDef {
            def_id: ctx.gen.next_defid(),
            name: field.name.name.clone(),
            ty: lower_type(&ctx, &field.r#type, module_id, None)?, // todo: struct generics
            discriminant: i,
        };
        body.variants.push(variant);
        body.name_to_idx
            .insert(field.name.name.clone(), body.variants.len() - 1);
    }

    ctx.body.structs.insert(body.def_id, body);
    Ok(ctx)
}

#[instrument(level = "debug", skip_all, fields(name = func.decl.name.name))]
fn lower_func(
    mut ctx: BuildCtx,
    func: &FunctionDef,
    module_id: DefId,
    has_self: Option<&TypeDescriptor>,
    generics: Option<&HashMap<String, TypeName>>,
) -> Result<(BuildCtx, DefId), LoweringError> {
    debug!("lowering function");
    let is_intrinsic: Option<ConcreteIntrinsic> = None;

    // TODO: parse insintrics here.

    let mut fn_id = {
        let body = ctx.body.modules.get(&module_id).unwrap();
        if let Some(self_ty) = has_self {
            *body
                .symbols
                .methods
                .get(&(self_ty.clone(), func.decl.name.name.clone()))
                .unwrap()
        } else {
            *body.symbols.functions.get(&func.decl.name.name).unwrap()
        }
    };
    debug!("function id: {:?}", fn_id);

    // Check if its a generic function
    // If it is, lower it and save its id, to avoid lowering the same monomorphized function again.
    if let Some(generics) = generics {
        debug!("function is generic over {} parameters", generics.len());
        let gfn = GenericFn {
            id: fn_id,
            generics: generics.iter().map(|x| x.0).cloned().collect(),
        };

        if let Some(generic_defid) = ctx.generic_functions.get(&gfn).cloned() {
            debug!("generic function already monomorphized");
            return Ok((ctx, generic_defid));
        } else {
            debug!("monomorphizing generic function");
            let next_id = ctx.gen.next_defid();

            ctx.generic_functions.insert(gfn, next_id);

            let args_ty: Vec<_> = func
                .decl
                .params
                .iter()
                .map(|param| lower_type(&ctx, &param.r#type, module_id, Some(generics)))
                .collect::<Result<_, _>>()?;
            let ret_ty = func
                .decl
                .ret_type
                .as_ref()
                .map(|x| lower_type(&ctx, x, module_id, Some(generics)))
                .unwrap_or_else(|| {
                    Ok(Ty {
                        span: None,
                        kind: TyKind::Unit,
                    })
                })?;

            fn_id = next_id;
            ctx.body
                .function_signatures
                .insert(fn_id, (args_ty, ret_ty));
            debug!("created with id={fn_id:?}");
            ctx.body
                .modules
                .get_mut(&module_id)
                .expect("module should exist")
                .functions
                .insert(fn_id);
        }

        debug!("new function id: {:?}", fn_id);
    }

    let mut builder = FnBodyBuilder {
        body: FnBody {
            basic_blocks: Vec::new(),
            locals: Vec::new(),
            is_extern: func.decl.is_extern,
            is_intrinsic,
            name: if has_self.is_some() {
                format!("{}_{}_{}", &func.decl.name.name, fn_id.program_id, fn_id.id)
            } else {
                func.decl.name.name.clone()
            },
            id: fn_id,
        },
        local_module: module_id,
        ret_local: 0,
        name_to_local: HashMap::new(),
        statements: Vec::new(),
        generic_map: generics.cloned(),
        ctx,
    };

    // A extern fn cannot have a body.
    if !func.body.is_empty() && func.decl.is_extern {
        return Err(LoweringError::ExternFnWithBody {
            span: func.span,
            name: func.decl.name.name.clone(),
            program_id: module_id.program_id,
        });
    }

    let (args_ty, ret_ty) = builder
        .ctx
        .body
        .function_signatures
        .get(&fn_id)
        .unwrap()
        .clone();

    // Add the return local.
    builder.ret_local = builder.body.locals.len();
    builder.body.locals.push(Local::new(
        None,
        LocalKind::ReturnPointer,
        ret_ty,
        None,
        false,
    ));

    // Add argument locals.
    for (arg, ty) in func.decl.params.iter().zip(args_ty) {
        builder
            .name_to_local
            .insert(arg.name.name.clone(), builder.body.locals.len());
        builder.body.locals.push(Local::new(
            Some(arg.name.span),
            LocalKind::Arg,
            ty,
            Some(arg.name.name.clone()),
            false,
        ));
    }

    // Get all top level locals
    for stmt in &func.body {
<<<<<<< HEAD
        if let statements::Statement::Let(info) = stmt {
            match &info.target {
                LetStmtTarget::Simple { id: name, r#type } => {
                    let ty = lower_type(
                        &builder.ctx,
                        r#type,
                        builder.local_module,
                        builder.generic_map.as_ref(),
                    )?;
                    builder
                        .name_to_local
                        .insert(name.name.clone(), builder.body.locals.len());
                    builder.body.locals.push(Local::new(
                        Some(name.span),
                        LocalKind::Temp,
                        ty,
                        Some(name.name.clone()),
                        info.is_mutable,
                    ));
                }
                LetStmtTarget::Destructure(_) => todo!(),
            }
        } else if let statements::Statement::For(info) = stmt {
            if let Some(info) = &info.init {
                match &info.target {
                    LetStmtTarget::Simple { id: name, r#type } => {
                        let ty = lower_type(
                            &builder.ctx,
                            r#type,
                            builder.local_module,
                            builder.generic_map.as_ref(),
                        )?;
                        builder
                            .name_to_local
                            .insert(name.name.clone(), builder.body.locals.len());
                        builder.body.locals.push(Local::new(
                            Some(name.span),
                            LocalKind::Temp,
                            ty,
                            Some(name.name.clone()),
                            info.is_mutable,
                        ));
                    }
                    LetStmtTarget::Destructure(_) => todo!(),
                }
            }
        }
=======
        get_locals(&mut builder, stmt)?;
>>>>>>> 3e385de1
    }

    let ret_type = func
        .decl
        .ret_type
        .as_ref()
        .map(|r| {
            lower_type(
                &builder.ctx,
                r,
                builder.local_module,
                builder.generic_map.as_ref(),
            )
        })
        .transpose()?
        .unwrap_or(Ty {
            span: None,
            kind: TyKind::Unit,
        });

    for stmt in &func.body {
        lower_statement(&mut builder, stmt, ret_type.clone())?;
    }

    let statements = std::mem::take(&mut builder.statements);
    builder.body.basic_blocks.push(BasicBlock {
        statements,
        terminator: Box::new(Terminator {
            span: None,
            kind: TerminatorKind::Return,
        }),
    });

    let (mut ctx, body) = (builder.ctx, builder.body);
    ctx.unresolved_function_signatures.remove(&body.id);
    debug!("added function {} with id {:?} to ir", body.name, body.id);
    ctx.body.functions.insert(body.id, body);

    Ok((ctx, fn_id))
}

/// Get and map names to locals.
///
/// Should be called on each new scope.
fn get_locals(
    builder: &mut FnBodyBuilder,
    stmt: &crate::ast::statements::Statement,
) -> Result<(), LoweringError> {
    match stmt {
        statements::Statement::Assign(_assign_stmt) => {}
        statements::Statement::Match(_match_expr) => todo!(),
        statements::Statement::For(info) => {
            if let Some(info) = &info.init {
                match &info.target {
                    LetStmtTarget::Simple { id: name, r#type } => {
                        let ty = lower_type(&builder.ctx, r#type, builder.local_module)?;
                        builder
                            .name_to_local
                            .insert(name.name.clone(), builder.body.locals.len());
                        builder.body.locals.push(Local::new(
                            Some(name.span),
                            LocalKind::Temp,
                            ty,
                            Some(name.name.clone()),
                            info.is_mutable,
                        ));
                    }
                    LetStmtTarget::Destructure(_) => todo!(),
                }
            }
        }
        // handled in the lower function
        statements::Statement::If(_info) => {}
        statements::Statement::Let(info) => match &info.target {
            LetStmtTarget::Simple { id: name, r#type } => {
                let ty = lower_type(&builder.ctx, r#type, builder.local_module)?;
                builder
                    .name_to_local
                    .insert(name.name.clone(), builder.body.locals.len());
                builder.body.locals.push(Local::new(
                    Some(name.span),
                    LocalKind::Temp,
                    ty,
                    Some(name.name.clone()),
                    info.is_mutable,
                ));
            }
            LetStmtTarget::Destructure(_) => todo!(),
        },
        statements::Statement::Return(_return_stmt) => {}
        statements::Statement::While(_while_stmt) => {}
        statements::Statement::FnCall(_fn_call_op) => {}
        statements::Statement::PathOp(_path_op) => {}
    }

    Ok(())
}

fn lower_func_decl(
    ctx: BuildCtx,
    func: &FunctionDecl,
    module_id: DefId,
) -> Result<BuildCtx, LoweringError> {
    let is_intrinsic: Option<ConcreteIntrinsic> = None;

    // TODO: parse insintrics here.

    let builder = FnBodyBuilder {
        body: FnBody {
            basic_blocks: Vec::new(),
            locals: Vec::new(),
            is_extern: func.is_extern,
            is_intrinsic,
            name: func.name.name.clone(),
            id: {
                let body = ctx.body.modules.get(&module_id).unwrap();
                *body.symbols.functions.get(&func.name.name).unwrap()
            },
        },
        local_module: module_id,
        ret_local: 0,
        name_to_local: HashMap::new(),
        statements: Vec::new(),
        generic_map: Default::default(),
        ctx,
    };

    let (mut ctx, body) = (builder.ctx, builder.body);
    ctx.unresolved_function_signatures.remove(&body.id);
    ctx.body.functions.insert(body.id, body);

    Ok(ctx)
}

fn lower_statement(
    builder: &mut FnBodyBuilder,
    info: &crate::ast::statements::Statement,
    ret_type: Ty,
) -> Result<(), LoweringError> {
    match info {
        statements::Statement::Assign(info) => lower_assign(builder, info)?,
        statements::Statement::Match(_) => todo!(),
        statements::Statement::For(info) => {
            lower_for(builder, info)?;
            assert!(builder.statements.is_empty());
        }
        statements::Statement::If(info) => {
            lower_if_statement(builder, info)?;
            assert!(builder.statements.is_empty());
        }
        statements::Statement::Let(info) => lower_let(builder, info)?,
        statements::Statement::Return(info) => {
            lower_return(builder, info, ret_type)?;
        }
        statements::Statement::While(info) => {
            lower_while(builder, info)?;
            assert!(builder.statements.is_empty());
        }
        statements::Statement::FnCall(info) => {
            lower_fn_call(builder, info, None, None)?;
        }
        statements::Statement::PathOp(info) => {
            lower_path(builder, info)?;
        }
    }
    Ok(())
}

fn lower_while(builder: &mut FnBodyBuilder, info: &WhileStmt) -> Result<(), LoweringError> {
    let statements = std::mem::take(&mut builder.statements);
    builder.body.basic_blocks.push(BasicBlock {
        statements,
        terminator: Box::new(Terminator {
            span: None,
            kind: TerminatorKind::Goto {
                target: builder.body.basic_blocks.len() + 1,
            },
        }),
    });

    let (discriminator, discriminator_type, _disc_span) =
        lower_expression(builder, &info.condition, None)?;

    let local = builder.add_temp_local(TyKind::Bool);
    let place = Place {
        local,
        projection: vec![],
    };

    builder.statements.push(Statement {
        span: None,
        kind: StatementKind::Assign(place.clone(), discriminator),
    });

    // keep idx to change terminator
    let check_block_idx = builder.body.basic_blocks.len();

    let statements = std::mem::take(&mut builder.statements);
    builder.body.basic_blocks.push(BasicBlock {
        statements,
        terminator: Box::new(Terminator {
            span: None,
            kind: TerminatorKind::Unreachable,
        }),
    });

    // keep idx for switch targets
    let first_then_block_idx = builder.body.basic_blocks.len();

    for stmt in &info.block_stmts {
        lower_statement(
            builder,
            stmt,
            builder.body.locals[builder.ret_local].ty.clone(),
        )?;
    }

    builder.body.basic_blocks.len();
    let statements = std::mem::take(&mut builder.statements);
    builder.body.basic_blocks.push(BasicBlock {
        statements,
        terminator: Box::new(Terminator {
            span: None,
            kind: TerminatorKind::Goto {
                target: check_block_idx,
            },
        }),
    });

    let otherwise_block_idx = builder.body.basic_blocks.len();

    let targets = SwitchTargets {
        values: vec![discriminator_type.kind.get_falsy_value()],
        targets: vec![otherwise_block_idx, first_then_block_idx],
    };

    let kind = TerminatorKind::SwitchInt {
        discriminator: Operand::Place(place),
        targets,
    };
    builder.body.basic_blocks[check_block_idx].terminator.kind = kind;

    Ok(())
}

fn lower_for(builder: &mut FnBodyBuilder, info: &ForStmt) -> Result<(), LoweringError> {
    if let Some(init) = &info.init {
        lower_let(builder, init)?;
    }

    let statements = std::mem::take(&mut builder.statements);
    builder.body.basic_blocks.push(BasicBlock {
        statements,
        terminator: Box::new(Terminator {
            span: None,
            kind: TerminatorKind::Goto {
                target: builder.body.basic_blocks.len() + 1,
            },
        }),
    });

    let (discriminator, discriminator_type, _disc_span) = if let Some(condition) = &info.condition {
        let (discriminator, discriminator_type, span) = lower_expression(builder, condition, None)?;

        (discriminator, discriminator_type, Some(span))
    } else {
        // todo: don't use discriminator when no loop condition
        let discriminator_type = Ty {
            span: None,
            kind: TyKind::Bool,
        };

        let discriminator = Rvalue::Use(Operand::Const(ConstData {
            ty: discriminator_type.clone(),
            data: ConstKind::Value(ValueTree::Leaf(ConstValue::Bool(true))),
        }));

        (discriminator, discriminator_type, None)
    };

    let local = builder.add_temp_local(TyKind::Bool);
    let place = Place {
        local,
        projection: vec![],
    };

    builder.statements.push(Statement {
        span: None,
        kind: StatementKind::Assign(place.clone(), discriminator),
    });

    // keep idx to change terminator
    let check_block_idx = builder.body.basic_blocks.len();

    let statements = std::mem::take(&mut builder.statements);
    builder.body.basic_blocks.push(BasicBlock {
        statements,
        terminator: Box::new(Terminator {
            span: None,
            kind: TerminatorKind::Unreachable,
        }),
    });

    // keep idx for switch targets
    let first_then_block_idx = builder.body.basic_blocks.len();

    for stmt in &info.block_stmts {
        lower_statement(
            builder,
            stmt,
            builder.body.locals[builder.ret_local].ty.clone(),
        )?;
    }

    if let Some(post) = &info.post {
        lower_assign(builder, post)?;
    }

    builder.body.basic_blocks.len();
    let statements = std::mem::take(&mut builder.statements);
    builder.body.basic_blocks.push(BasicBlock {
        statements,
        terminator: Box::new(Terminator {
            span: None,
            kind: TerminatorKind::Goto {
                target: check_block_idx,
            },
        }),
    });

    let otherwise_block_idx = builder.body.basic_blocks.len();

    let targets = SwitchTargets {
        values: vec![discriminator_type.kind.get_falsy_value()],
        targets: vec![otherwise_block_idx, first_then_block_idx],
    };

    let kind = TerminatorKind::SwitchInt {
        discriminator: Operand::Place(place),
        targets,
    };
    builder.body.basic_blocks[check_block_idx].terminator.kind = kind;

    Ok(())
}

fn lower_if_statement(builder: &mut FnBodyBuilder, info: &IfExpr) -> Result<(), LoweringError> {
    let (discriminator, discriminator_type, _disc_span) =
        lower_expression(builder, &info.cond, None)?;

    let local = builder.add_temp_local(TyKind::Bool);
    let place = Place {
        local,
        projection: vec![],
    };

    builder.statements.push(Statement {
        span: None,
        kind: StatementKind::Assign(place.clone(), discriminator),
    });

    // keep idx to change terminator
    let current_block_idx = builder.body.basic_blocks.len();

    let old_name_to_local = builder.name_to_local.clone();

    let statements = std::mem::take(&mut builder.statements);
    builder.body.basic_blocks.push(BasicBlock {
        statements,
        terminator: Box::new(Terminator {
            span: None,
            kind: TerminatorKind::Unreachable,
        }),
    });

    // keep idx for switch targets
    let first_then_block_idx = builder.body.basic_blocks.len();

    for stmt in &info.block_stmts {
        get_locals(builder, stmt)?;
        lower_statement(
            builder,
            stmt,
            builder.body.locals[builder.ret_local].ty.clone(),
        )?;
    }

    // keet idx to change terminator
    let last_then_block_idx = {
        builder.body.basic_blocks.len();
        let statements = std::mem::take(&mut builder.statements);
        builder.body.basic_blocks.push(BasicBlock {
            statements,
            terminator: Box::new(Terminator {
                span: None,
                kind: TerminatorKind::Unreachable,
            }),
        });
        builder.body.basic_blocks.len() - 1
    };

    let first_else_block_idx = builder.body.basic_blocks.len();

    builder.name_to_local = old_name_to_local.clone();

    if let Some(contents) = &info.else_stmts {
        for stmt in contents {
            get_locals(builder, stmt)?;
            lower_statement(
                builder,
                stmt,
                builder.body.locals[builder.ret_local].ty.clone(),
            )?;
        }

        let statements = std::mem::take(&mut builder.statements);
        builder.body.basic_blocks.push(BasicBlock {
            statements,
            terminator: Box::new(Terminator {
                span: None,
                kind: TerminatorKind::Goto {
                    target: builder.body.basic_blocks.len() + 1,
                },
            }),
        });
    }

    builder.name_to_local = old_name_to_local;

    let targets = SwitchTargets {
        values: vec![discriminator_type.kind.get_falsy_value()],
        targets: vec![first_else_block_idx, first_then_block_idx],
    };
    let kind = TerminatorKind::SwitchInt {
        discriminator: Operand::Place(place),
        targets,
    };
    builder.body.basic_blocks[current_block_idx].terminator.kind = kind;

    let next_block_idx = builder.body.basic_blocks.len();

    builder.body.basic_blocks[last_then_block_idx]
        .terminator
        .kind = TerminatorKind::Goto {
        target: next_block_idx,
    };

    Ok(())
}

fn lower_let(builder: &mut FnBodyBuilder, info: &LetStmt) -> Result<(), LoweringError> {
    match &info.target {
        LetStmtTarget::Simple { id: name, r#type } => {
            let ty = lower_type(
                &builder.ctx,
                r#type,
                builder.local_module,
                builder.generic_map.as_ref(),
            )?;
            let (rvalue, rvalue_ty, rvalue_span) =
                lower_expression(builder, &info.value, Some(ty.clone()))?;

            if ty.kind != rvalue_ty.kind {
                return Err(LoweringError::UnexpectedType {
                    span: rvalue_span,
                    found: rvalue_ty,
                    expected: ty.clone(),
                    program_id: builder.local_module.program_id,
                });
            }

            let local_idx = builder.name_to_local.get(&name.name).copied().unwrap();
            builder.statements.push(Statement {
                span: Some(name.span),
                kind: StatementKind::StorageLive(local_idx),
            });
            builder.statements.push(Statement {
                span: Some(name.span),
                kind: StatementKind::Assign(
                    Place {
                        local: local_idx,
                        projection: vec![],
                    },
                    rvalue,
                ),
            });
        }
        LetStmtTarget::Destructure(_) => todo!(),
    };
    Ok(())
}

fn lower_assign(builder: &mut FnBodyBuilder, info: &AssignStmt) -> Result<(), LoweringError> {
    let (mut place, mut ty, _path_span) = lower_path(builder, &info.lvalue)?;

    if !builder.body.locals[place.local].is_mutable() {
        return Err(LoweringError::NotMutable {
            span: info.span,
            declare_span: builder.body.locals[place.local].span,
            program_id: builder.body.id.program_id,
        });
    }

    for _ in 0..info.derefs {
        match &ty.kind {
            TyKind::Ref(inner, is_mut) | TyKind::Ptr(inner, is_mut) => {
                if matches!(is_mut, Mutability::Not) {
                    Err(LoweringError::BorrowNotMutable {
                        span: info.lvalue.first.span,
                        name: info.lvalue.first.name.clone(),
                        type_span: ty.span,
                        program_id: builder.local_module.program_id,
                    })?;
                }
                ty = *inner.clone();
            }
            _ => unreachable!(),
        }
        place.projection.push(PlaceElem::Deref);
    }

    let (rvalue, rvalue_ty, rvalue_span) =
        lower_expression(builder, &info.rvalue, Some(ty.clone()))?;

    if ty.kind != rvalue_ty.kind {
        return Err(LoweringError::UnexpectedType {
            span: rvalue_span,
            found: rvalue_ty,
            expected: ty.clone(),
            program_id: builder.local_module.program_id,
        });
    }

    builder.statements.push(Statement {
        span: Some(info.lvalue.first.span),
        kind: StatementKind::Assign(place, rvalue),
    });

    Ok(())
}

fn lower_return(
    builder: &mut FnBodyBuilder,
    info: &ReturnStmt,
    ret_type: Ty,
) -> Result<(), LoweringError> {
    if let Some(value_exp) = &info.value {
        let (value, value_ty, _exp_span) =
            lower_expression(builder, value_exp, Some(ret_type.clone()))?;

        if ret_type.kind != value_ty.kind {
            return Err(LoweringError::UnexpectedType {
                span: info.span,
                found: value_ty,
                expected: ret_type.clone(),
                program_id: builder.local_module.program_id,
            });
        }

        builder.statements.push(Statement {
            span: None,
            kind: StatementKind::Assign(
                Place {
                    local: builder.ret_local,
                    projection: vec![],
                },
                value,
            ),
        });
    }

    let statements = std::mem::take(&mut builder.statements);
    builder.body.basic_blocks.push(BasicBlock {
        statements,
        terminator: Box::new(Terminator {
            span: None,
            kind: TerminatorKind::Return,
        }),
    });

    Ok(())
}

fn find_expression_type(builder: &mut FnBodyBuilder, info: &Expression) -> Option<Ty> {
    match info {
        Expression::Value(value, _) => match value {
            ValueExpr::ConstBool(_, span) => Some(Ty {
                span: Some(*span),
                kind: TyKind::Bool,
            }),
            ValueExpr::ConstChar(_, span) => Some(Ty {
                span: Some(*span),
                kind: TyKind::Char,
            }),
            ValueExpr::ConstInt(_, _span) => None,
            ValueExpr::ConstFloat(_, _span) => None,
            ValueExpr::ConstStr(_, span) => Some(Ty {
                span: Some(*span),
                kind: TyKind::String,
            }),
            ValueExpr::Path(path) => {
                let local = builder.get_local(&path.first.name).unwrap(); // todo handle segments
                Some(local.ty.clone())
            }
        },
        Expression::FnCall(info) => {
            let fn_id = {
                let mod_body = builder.get_module_body();

                if let Some(id) = mod_body.symbols.functions.get(&info.target.name) {
                    *id
                } else {
                    *mod_body
                        .imports
                        .get(&info.target.name)
                        .expect("function call not found")
                }
            };
            let fn_sig = builder.ctx.body.function_signatures.get(&fn_id).unwrap();
            Some(fn_sig.1.clone())
        }
        Expression::Match(_) => None,
        Expression::If(_) => None,
        Expression::UnaryOp(_, info) => find_expression_type(builder, info),
        Expression::BinaryOp(lhs, op, rhs) => {
            if matches!(op, BinaryOp::Logic(_)) {
                Some(Ty {
                    span: None,
                    kind: TyKind::Bool,
                })
            } else {
                find_expression_type(builder, lhs).or(find_expression_type(builder, rhs))
            }
        }
        Expression::Deref(_, _) => {
            todo!()
        }
        Expression::AsRef(_, _, _) => todo!(),
        Expression::StructInit(info) => {
            let id = *builder
                .get_module_body()
                .symbols
                .structs
                .get(&info.name.name)
                .expect("struct not found");

            // todo: struct generics
            Some(Ty {
                span: Some(info.span),
                kind: TyKind::Struct {
                    id,
                    generics: vec![],
                },
            })
        }
        Expression::Cast(_, _, _) => todo!(),
        Expression::ArrayInit(info) => {
            let first_element = info.values.first()?;

            let first_type = find_expression_type(builder, first_element)?;

            let length = info.values.len() as u64;

            Some(Ty {
                span: Some(info.span),
                kind: TyKind::Array(
                    Box::new(first_type),
                    Box::new(ConstData {
                        ty: Ty {
                            span: None,
                            kind: TyKind::Uint(UintTy::U64),
                        },
                        data: ConstKind::Value(ValueTree::Leaf(ConstValue::U64(length))),
                    }),
                ),
            })
        }
    }
}

fn lower_expression(
    builder: &mut FnBodyBuilder,
    info: &Expression,
    type_hint: Option<Ty>,
) -> Result<(Rvalue, Ty, Span), LoweringError> {
    Ok(match info {
        Expression::Value(info, span) => {
            let value = lower_value_expr(builder, info, type_hint)?;
            (value.0, value.1, *span)
        }
        Expression::FnCall(info) => lower_fn_call(builder, info, None, None)?,
        Expression::Match(_) => todo!(),
        Expression::If(_) => todo!(),
        Expression::UnaryOp(_, _) => todo!(),
        Expression::BinaryOp(lhs, op, rhs) => lower_binary_op(builder, lhs, *op, rhs, type_hint)?,
        Expression::Deref(info, deref_span) => {
            let (value, ty, _span) = lower_expression(builder, info, type_hint)?;

            let mut place = match value {
                Rvalue::Ref(_, place) => place,
                Rvalue::Use(op) => match op {
                    Operand::Place(place) => place,
                    Operand::Const(_) => todo!("deref to constant data not yet implemented"),
                },
                value => todo!("deref not implemented for {value:?}"),
            };

            let ty = Ty {
                span: Some(*deref_span),
                kind: match ty.kind {
                    TyKind::Ref(inner, _) => inner.kind.clone(),
                    TyKind::Ptr(inner, _) => inner.kind.clone(),
                    _ => todo!(),
                },
            };

            place.projection.push(PlaceElem::Deref);

            (Rvalue::Use(Operand::Place(place)), ty, *deref_span)
        }
        Expression::AsRef(inner, mutable, asref_span) => {
            let type_hint = match type_hint {
                Some(inner) => match inner.kind {
                    TyKind::Ref(inner, _) => Some(*inner.clone()),
                    _ => unreachable!(),
                },
                None => None,
            };
            let (value, ty, _ref_target_span) = lower_expression(builder, inner, type_hint)?;

            if let Some(local) = value.get_local() {
                if *mutable && !builder.body.locals[local].mutable {
                    return Err(LoweringError::CantTakeMutableBorrow {
                        span: *asref_span,
                        declare_span: builder.body.locals[local].span,
                        program_id: builder.body.id.program_id,
                    });
                }
            }

            let mutability = match mutable {
                false => Mutability::Not,
                true => Mutability::Mut,
            };

            // check if its a use directly, to avoid a temporary.
            let rvalue = match value {
                Rvalue::Use(op) => Rvalue::Ref(
                    mutability,
                    match op {
                        Operand::Place(place) => place,
                        Operand::Const(_) => todo!("reference to literals not implemented yet"),
                    },
                ),
                value => {
                    let inner_local = builder.add_local(Local::temp(ty.clone()));
                    let inner_place = Place {
                        local: inner_local,
                        projection: Default::default(),
                    };

                    builder.statements.push(Statement {
                        span: None,
                        kind: StatementKind::StorageLive(inner_local),
                    });

                    builder.statements.push(Statement {
                        span: None,
                        kind: StatementKind::Assign(inner_place.clone(), value),
                    });
                    Rvalue::Ref(mutability, inner_place)
                }
            };

            let ty = Ty {
                span: Some(*asref_span),
                kind: TyKind::Ref(Box::new(ty.clone()), mutability),
            };

            (rvalue, ty, *asref_span)
        }
        Expression::StructInit(info) => {
            let id = *builder
                .get_module_body()
                .symbols
                .structs
                .get(&info.name.name)
                .or_else(|| builder.get_module_body().imports.get(&info.name.name))
                .expect("struct not found");
            let struct_body = builder.ctx.body.structs.get(&id).unwrap().clone();
            let ty = Ty {
                span: Some(info.span),
                kind: TyKind::Struct {
                    id,
                    generics: vec![],
                },
            };
            let struct_local = builder.add_local(Local::temp(ty.clone()));

            let place = Place {
                local: struct_local,
                projection: Default::default(),
            };

            builder.statements.push(Statement {
                span: None,
                kind: StatementKind::StorageLive(struct_local),
            });

            for (field, value) in info.fields.iter() {
                let idx = *struct_body
                    .name_to_idx
                    .get(&field.name)
                    .expect("failed to find field");
                let mut field_place = place.clone();
                field_place.projection.push(PlaceElem::Field(idx));

                let variant = &struct_body.variants[idx].ty;

                let (value, _value_ty, _field_span) =
                    lower_expression(builder, &value.value, Some(variant.clone()))?;

                builder.statements.push(Statement {
                    span: Some(info.span),
                    kind: StatementKind::Assign(field_place, value),
                });
            }

            (Rvalue::Use(Operand::Place(place)), ty, info.span)
        }
        Expression::Cast(value, cast_ty, span) => {
            let (value, ty, _span) = lower_expression(builder, value, None)?;

            let new_ty = lower_type(
                &builder.ctx,
                cast_ty,
                builder.local_module,
                builder.generic_map.as_ref(),
            )?;

            // todo: check if the cast is valid

            // check if its a use directly, to avoid a temporary.
            let rvalue = match value {
                Rvalue::Use(op) => Rvalue::Cast(op, new_ty.clone(), *span),
                value => {
                    let inner_local = builder.add_local(Local::temp(ty.clone()));
                    let inner_place = Place {
                        local: inner_local,
                        projection: Default::default(),
                    };

                    builder.statements.push(Statement {
                        span: None,
                        kind: StatementKind::StorageLive(inner_local),
                    });

                    builder.statements.push(Statement {
                        span: None,
                        kind: StatementKind::Assign(inner_place.clone(), value),
                    });
                    Rvalue::Cast(Operand::Place(inner_place), new_ty.clone(), *span)
                }
            };

            (rvalue, new_ty, *span)
        }
        Expression::ArrayInit(info) => {
            let element_type_hint = type_hint.and_then(|type_hint| match type_hint.kind {
                TyKind::Array(type_hint, _) => Some(*type_hint),
                _ => None,
            });

            let mut values = info.values.iter().enumerate();

            // Extract the first value from the array init. It's type will be used as type hint for the following elements.
            let (first_idx, first_element) = values.next().expect("array init cannot be empty");
            let (first_value, element_type, _element_span) =
                lower_expression(builder, first_element, element_type_hint)?;

            let length = info.values.len() as u64;

            let ty = Ty {
                span: Some(info.span),
                kind: TyKind::Array(
                    Box::new(element_type.clone()),
                    Box::new(ConstData {
                        ty: Ty {
                            span: None,
                            kind: TyKind::Uint(UintTy::U64),
                        },
                        data: ConstKind::Value(ValueTree::Leaf(ConstValue::U64(length))),
                    }),
                ),
            };

            // Create and init local for the array init expression.
            let array_local = builder.add_local(Local::temp(ty.clone()));
            let place = Place {
                local: array_local,
                projection: Default::default(),
            };
            builder.statements.push(Statement {
                span: None,
                kind: StatementKind::StorageLive(array_local),
            });

            // Assign the first value of the expression
            let mut first_place = place.clone();
            first_place
                .projection
                .push(PlaceElem::ConstantIndex(first_idx as u64));
            builder.statements.push(Statement {
                span: Some(info.span),
                kind: StatementKind::Assign(first_place, first_value),
            });

            // Loop over the remaining values and assign them
            for (idx, element) in values {
                let mut element_place = place.clone();
                element_place
                    .projection
                    .push(PlaceElem::ConstantIndex(idx as u64));

                let (value, _value_ty, _field_span) =
                    lower_expression(builder, element, Some(element_type.clone()))?;

                builder.statements.push(Statement {
                    span: Some(info.span),
                    kind: StatementKind::Assign(element_place, value),
                });
            }

            (Rvalue::Use(Operand::Place(place)), ty, info.span)
        }
    })
}

fn lower_fn_call(
    builder: &mut FnBodyBuilder,
    info: &FnCallOp,
    self_value: Option<(Place, Ty)>,
    // The id of the fn to call, in case its a method.
    fn_id: Option<DefId>,
) -> Result<(Rvalue, Ty, Span), LoweringError> {
    debug!("lowering fn call");
    let mut fn_id = {
        let mod_body = builder.get_module_body();

        if let Some(id) = fn_id {
            id
        } else if let Some(id) = mod_body.symbols.functions.get(&info.target.name) {
            *id
        } else {
            *mod_body
                .imports
                .get(&info.target.name)
                .ok_or(LoweringError::FunctionNotFound {
                    span: info.target.span,
                    function: info.target.name.clone(),
                    program_id: builder.local_module.program_id,
                })?
        }
    };

    let mut generic_map = HashMap::new();

    if let Some(generic_fn_def) = builder.ctx.generic_fn_bodies.get(&fn_id) {
        // todo: fix this clone

        if info.generics.len() != generic_fn_def.decl.generic_params.len() {
            // todo: error mismatch generics
            panic!();
        }

        debug!("lowering call to generic function");

        for (generic_ty, generic_param) in info
            .generics
            .iter()
            .zip(generic_fn_def.decl.generic_params.iter())
        {
            generic_map.insert(generic_param.name.name.clone(), generic_ty.clone());
        }

        (builder.ctx, fn_id) = lower_func(
            builder.ctx.clone(),
            &generic_fn_def.clone(),
            builder.local_module,
            None,
            Some(&generic_map),
        )?;
    }

    let (args_ty, ret_ty) = {
        if let Some(x) = builder.ctx.body.function_signatures.get(&fn_id) {
            x.clone()
        } else {
            let (args, ret) = builder
                .ctx
                .unresolved_function_signatures
                .get(&fn_id)
                .unwrap();

            let args: Vec<Ty> = args
                .iter()
                .map(|arg| {
                    lower_type_with_self(
                        &builder.ctx,
                        arg,
                        builder.local_module,
                        self_value.as_ref().map(|x| &x.1),
                        Some(&generic_map),
                    )
                })
                .collect::<Result<Vec<_>, _>>()?;
            let ret = ret
                .as_ref()
                .map(|arg| lower_type(&builder.ctx, arg, builder.local_module, Some(&generic_map)))
                .unwrap_or(Ok(Ty {
                    span: None,
                    kind: TyKind::Unit,
                }))?;
            builder
                .ctx
                .body
                .function_signatures
                .insert(fn_id, (args.clone(), ret.clone()));
            (args, ret)
        }
    };

    if args_ty.len()
        != info.args.len() + {
            if self_value.is_some() {
                1
            } else {
                0
            }
        }
    {
        return Err(LoweringError::CallParamCountMismatch {
            span: info.span,
            found: info.args.len(),
            needs: args_ty.len(),
            program_id: builder.get_module_body().id.program_id,
        });
    }

    let mut args = Vec::new();

    let mut args_ty_iter = args_ty.into_iter();

    // Add the self value if there is one.
    if let Some((arg, _arg_ty)) = self_value {
        // Here arg_ty is the type without references.
        // We should use the type from the fn sig to know if it needs a reference.
        let expected_ty = args_ty_iter.next().expect("self ty should be there");
        match expected_ty.kind {
            TyKind::Ref(_, mutability) => {
                args.push(Rvalue::Ref(mutability, arg.clone()));
            }
            _ => {
                args.push(Rvalue::Use(Operand::Place(arg.clone())));
            }
        }
    }

    for (arg, arg_ty) in info.args.iter().zip(args_ty_iter) {
        let (rvalue, rvalue_ty, arg_span) = lower_expression(builder, arg, Some(arg_ty.clone()))?;

        if rvalue_ty.kind != arg_ty.kind {
            return Err(LoweringError::UnexpectedType {
                span: arg_span,
                found: rvalue_ty,
                expected: arg_ty,
                program_id: builder.get_module_body().id.program_id,
            });
        }

        args.push(rvalue);
    }

    let dest_local = builder.add_local(Local::temp(ret_ty.clone()));

    let dest_place = Place {
        local: dest_local,
        projection: Vec::new(),
    };

    let target_block = builder.body.basic_blocks.len() + 1;

    // todo: check if function is diverging such as exit().
    let kind = TerminatorKind::Call {
        func: fn_id,
        args,
        destination: dest_place.clone(),
        target: Some(target_block),
    };

    let statements = std::mem::take(&mut builder.statements);
    builder.body.basic_blocks.push(BasicBlock {
        statements,
        terminator: Box::new(Terminator {
            span: Some(info.target.span),
            kind,
        }),
    });

    Ok((
        Rvalue::Use(Operand::Place(dest_place)),
        ret_ty.clone(),
        info.span,
    ))
}

fn lower_binary_op(
    builder: &mut FnBodyBuilder,
    lhs: &Expression,
    op: BinaryOp,
    rhs: &Expression,
    type_hint: Option<Ty>,
) -> Result<(Rvalue, Ty, Span), LoweringError> {
    let (lhs, lhs_ty, lhs_span) = if type_hint.is_none() {
        let ty = find_expression_type(builder, lhs).unwrap_or_else(|| {
            find_expression_type(builder, rhs).expect(
                "couldn't find the expression type, this shouldnt happen and it's a compiler bug",
            )
        });
        lower_expression(builder, lhs, Some(ty))?
    } else {
        lower_expression(builder, lhs, type_hint.clone())?
    };

    // We must handle the special case where you can do ptr + offset.
    let is_lhs_ptr = matches!(lhs_ty.kind, TyKind::Ptr(_, _));

    let (rhs, rhs_ty, rhs_span) = if type_hint.is_none() {
        let ty = find_expression_type(builder, rhs).unwrap_or(lhs_ty.clone());
        lower_expression(builder, rhs, if is_lhs_ptr { None } else { Some(ty) })?
    } else {
        lower_expression(
            builder,
            rhs,
            if is_lhs_ptr { None } else { type_hint.clone() },
        )?
    };

    if !is_lhs_ptr && lhs_ty != rhs_ty {
        return Err(LoweringError::UnexpectedType {
            span: rhs_span,
            found: rhs_ty,
            expected: lhs_ty,
            program_id: builder.local_module.program_id,
        });
    }

    let lhs_local = builder.add_local(Local::temp(lhs_ty.clone()));
    let rhs_local = builder.add_local(Local::temp(rhs_ty));
    let lhs_place = Place {
        local: lhs_local,
        projection: vec![],
    };
    let rhs_place = Place {
        local: rhs_local,
        projection: vec![],
    };

    builder.statements.push(Statement {
        span: None,
        kind: StatementKind::StorageLive(lhs_local),
    });

    builder.statements.push(Statement {
        span: None,
        kind: StatementKind::Assign(lhs_place.clone(), lhs),
    });

    builder.statements.push(Statement {
        span: None,
        kind: StatementKind::StorageLive(rhs_local),
    });

    builder.statements.push(Statement {
        span: None,
        kind: StatementKind::Assign(rhs_place.clone(), rhs),
    });

    let lhs = Operand::Place(lhs_place);
    let rhs = Operand::Place(rhs_place);

    let full_span = Span::new(lhs_span.from, rhs_span.to);

    Ok(match op {
        BinaryOp::Arith(op) => (
            match op {
                ArithOp::Add => Rvalue::BinaryOp(BinOp::Add, (lhs, rhs)),
                ArithOp::Sub => Rvalue::BinaryOp(BinOp::Sub, (lhs, rhs)),
                ArithOp::Mul => Rvalue::BinaryOp(BinOp::Mul, (lhs, rhs)),
                ArithOp::Div => Rvalue::BinaryOp(BinOp::Div, (lhs, rhs)),
                ArithOp::Mod => Rvalue::BinaryOp(BinOp::Mod, (lhs, rhs)),
            },
            lhs_ty,
            full_span,
        ),
        BinaryOp::Logic(op) => (
            match op {
                LogicOp::And => Rvalue::LogicOp(LogOp::And, (lhs, rhs)),
                LogicOp::Or => Rvalue::LogicOp(LogOp::Or, (lhs, rhs)),
            },
            Ty {
                span: Some(full_span),
                kind: TyKind::Bool,
            },
            full_span,
        ),
        BinaryOp::Compare(op) => (
            match op {
                CmpOp::Eq => Rvalue::BinaryOp(BinOp::Eq, (lhs, rhs)),
                CmpOp::NotEq => Rvalue::BinaryOp(BinOp::Ne, (lhs, rhs)),
                CmpOp::Lt => Rvalue::BinaryOp(BinOp::Lt, (lhs, rhs)),
                CmpOp::LtEq => Rvalue::BinaryOp(BinOp::Le, (lhs, rhs)),
                CmpOp::Gt => Rvalue::BinaryOp(BinOp::Gt, (lhs, rhs)),
                CmpOp::GtEq => Rvalue::BinaryOp(BinOp::Ge, (lhs, rhs)),
            },
            Ty {
                span: Some(full_span),
                kind: TyKind::Bool,
            },
            full_span,
        ),
        BinaryOp::Bitwise(op) => (
            match op {
                BitwiseOp::And => Rvalue::BinaryOp(BinOp::BitAnd, (lhs, rhs)),
                BitwiseOp::Or => Rvalue::BinaryOp(BinOp::BitXor, (lhs, rhs)),
                BitwiseOp::Xor => Rvalue::BinaryOp(BinOp::BitXor, (lhs, rhs)),
            },
            lhs_ty,
            full_span,
        ),
    })
}

fn lower_value_expr(
    builder: &mut FnBodyBuilder,
    info: &ValueExpr,
    type_hint: Option<Ty>,
) -> Result<(Rvalue, Ty), LoweringError> {
    Ok(match info {
        ValueExpr::ConstBool(value, const_span) => (
            Rvalue::Use(Operand::Const(ConstData {
                ty: Ty {
                    span: Some(*const_span),
                    kind: TyKind::Bool,
                },
                data: ConstKind::Value(ValueTree::Leaf(ConstValue::Bool(*value))),
            })),
            Ty {
                span: Some(*const_span),
                kind: TyKind::Bool,
            },
        ),
        ValueExpr::ConstChar(value, const_span) => (
            Rvalue::Use(Operand::Const(ConstData {
                ty: Ty {
                    span: Some(*const_span),
                    kind: TyKind::Char,
                },
                data: ConstKind::Value(ValueTree::Leaf(ConstValue::Char((*value) as u8))),
            })),
            Ty {
                span: Some(*const_span),
                kind: TyKind::Char,
            },
        ),
        ValueExpr::ConstInt(value, const_span) => {
            let (data, ty) = match type_hint {
                Some(ty) => (
                    ConstData {
                        ty: ty.clone(),
                        data: ConstKind::Value(ValueTree::Leaf(match ty.kind {
                            TyKind::Int(ty) => match ty {
                                IntTy::I8 => {
                                    ConstValue::I8((*value).try_into().expect("value out of range"))
                                }
                                IntTy::I16 => ConstValue::I16(
                                    (*value).try_into().expect("value out of range"),
                                ),
                                IntTy::I32 => ConstValue::I32(
                                    (*value).try_into().expect("value out of range"),
                                ),
                                IntTy::I64 => ConstValue::I64(
                                    (*value).try_into().expect("value out of range"),
                                ),
                                IntTy::I128 => ConstValue::I128(
                                    (*value).try_into().expect("value out of range"),
                                ),
                            },
                            TyKind::Uint(ty) => match ty {
                                UintTy::U8 => {
                                    ConstValue::U8((*value).try_into().expect("value out of range"))
                                }
                                UintTy::U16 => ConstValue::U16(
                                    (*value).try_into().expect("value out of range"),
                                ),
                                UintTy::U32 => ConstValue::U32(
                                    (*value).try_into().expect("value out of range"),
                                ),
                                UintTy::U64 => ConstValue::U64(
                                    (*value).try_into().expect("value out of range"),
                                ),
                                UintTy::U128 => ConstValue::U128(*value),
                            },
                            TyKind::Bool => ConstValue::Bool(*value != 0),
                            TyKind::Ptr(ref _inner, _mutable) => {
                                ConstValue::I64((*value).try_into().expect("value out of range"))
                            }
                            x => unreachable!("{:?}", x),
                        })),
                    },
                    ty,
                ),
                None => (
                    ConstData {
                        ty: Ty {
                            span: Some(*const_span),
                            kind: TyKind::Int(IntTy::I64),
                        },
                        data: ConstKind::Value(ValueTree::Leaf(ConstValue::I64(
                            (*value).try_into().expect("value out of range"),
                        ))),
                    },
                    Ty {
                        span: Some(*const_span),
                        kind: TyKind::Int(IntTy::I64),
                    },
                ),
            };

            (Rvalue::Use(Operand::Const(data)), ty)
        }
        ValueExpr::ConstFloat(value, const_span) => {
            let (data, ty) = match type_hint {
                Some(ty) => (
                    ConstData {
                        ty: ty.clone(),
                        data: ConstKind::Value(ValueTree::Leaf(match &ty.kind {
                            TyKind::Float(ty) => match ty {
                                FloatTy::F32 => {
                                    ConstValue::F32(value.parse().expect("error parsing float"))
                                }
                                FloatTy::F64 => {
                                    ConstValue::F64(value.parse().expect("error parsing float"))
                                }
                            },
                            _ => unreachable!(),
                        })),
                    },
                    ty,
                ),
                None => (
                    ConstData {
                        ty: Ty {
                            span: Some(*const_span),
                            kind: TyKind::Float(FloatTy::F64),
                        },
                        data: ConstKind::Value(ValueTree::Leaf(ConstValue::F64(
                            value.parse().expect("error parsing float"),
                        ))),
                    },
                    Ty {
                        span: Some(*const_span),
                        kind: TyKind::Float(FloatTy::F64),
                    },
                ),
            };

            (Rvalue::Use(Operand::Const(data)), ty)
        }
        ValueExpr::ConstStr(_, _) => todo!(),
        ValueExpr::Path(info) => {
            if builder.name_to_local.contains_key(&info.first.name) {
                let (place, place_ty, _span) = lower_path(builder, info)?;
                (Rvalue::Use(Operand::Place(place.clone())), place_ty)
            } else {
                let (constant_value, ty) = lower_constant_ref(builder, info)?;
                (Rvalue::Use(Operand::Const(constant_value)), ty)
            }
        }
    })
}

fn lower_constant_ref(
    builder: &mut FnBodyBuilder,
    info: &PathOp,
) -> Result<(ConstData, Ty), LoweringError> {
    let mod_body = builder.get_module_body();

    let Some(&constant_id) = mod_body.symbols.constants.get(&info.first.name) else {
        return Err(LoweringError::UseOfUndeclaredVariable {
            span: info.span,
            name: info.first.name.clone(),
            program_id: builder.local_module.program_id,
        });
    };

    let constant_value = builder
        .ctx
        .body
        .constants
        .get(&constant_id)
        .expect("constant should exist")
        .value
        .clone();

    let ty = constant_value.ty.clone();

    Ok((constant_value, ty))
}

pub fn lower_path(
    builder: &mut FnBodyBuilder,
    info: &PathOp,
) -> Result<(Place, Ty, Span), LoweringError> {
    let mut local = *builder.name_to_local.get(&info.first.name).ok_or(
        LoweringError::UseOfUndeclaredVariable {
            span: info.span,
            name: info.first.name.clone(),
            program_id: builder.local_module.program_id,
        },
    )?;

    let ty = builder.body.locals[local].ty.clone();
    let mut ty = ty;
    let mut projection = Vec::new();

    for segment in &info.extra {
        match segment {
            PathSegment::FieldAccess(name, field_span) => {
                // auto deref
                while let TyKind::Ref(inner, _) = ty.kind {
                    projection.push(PlaceElem::Deref);
                    ty = *inner;
                }

                if let TyKind::Struct { id, generics: _ } = ty.kind {
                    let struct_body = builder.ctx.body.structs.get(&id).unwrap();
                    let idx = *struct_body.name_to_idx.get(&name.name).ok_or_else(|| {
                        LoweringError::StructFieldNotFound {
                            span: *field_span,
                            name: name.name.clone(),
                            program_id: builder.local_module.program_id,
                        }
                    })?;
                    projection.push(PlaceElem::Field(idx));
                    ty = struct_body.variants[idx].ty.clone();
                }
            }
            PathSegment::ArrayIndex(expression, _) => {
                while let TyKind::Ref(inner, _) = ty.kind {
                    projection.push(PlaceElem::Deref);
                    ty = *inner;
                }

                if let TyKind::Array(element_type, _) = ty.kind {
                    // Assign the index expression to a temporary local
                    let (index, index_ty) = lower_value_expr(builder, expression, None)?;
                    let index_local = builder.add_temp_local(index_ty.kind);
                    let index_place = Place {
                        local: index_local,
                        projection: vec![],
                    };
                    builder.statements.push(Statement {
                        span: None,
                        kind: StatementKind::StorageLive(index_local),
                    });
                    builder.statements.push(Statement {
                        span: None,
                        kind: StatementKind::Assign(index_place.clone(), index),
                    });

                    // Use the local's value as index of the array
                    projection.push(PlaceElem::Index(index_local));

                    ty = *element_type;
                }
            }
            PathSegment::MethodCall(fn_call_op, _span) => {
                // auto deref

                loop {
                    if let Some(methods) = builder.ctx.body.methods.get(&ty.kind) {
                        if let Some(defid) = methods.get(&fn_call_op.target.name) {
                            let (value, new_ty, _span) = lower_fn_call(
                                builder,
                                fn_call_op,
                                Some((
                                    Place {
                                        local,
                                        projection: projection.clone(),
                                    },
                                    ty.clone(),
                                )),
                                Some(*defid),
                            )?;

                            ty = new_ty;

                            match value {
                                Rvalue::Use(operand) => match operand {
                                    Operand::Place(place) => {
                                        local = place.local;
                                        projection = place.projection;
                                    }
                                    Operand::Const(_const_data) => todo!(),
                                },
                                Rvalue::Ref(_mutability, _place) => todo!(),
                                _ => unreachable!(),
                            }

                            break;
                        }
                    } else if let TyKind::Ref(inner, _) = ty.kind {
                        projection.push(PlaceElem::Deref);
                        ty = *inner;
                    } else {
                        Err(LoweringError::FunctionNotFound {
                            span: fn_call_op.target.span,
                            function: fn_call_op.target.name.clone(),
                            program_id: builder.local_module.program_id,
                        })?;
                    }
                }
            }
        }
    }

    Ok((Place { local, projection }, ty, info.span))
}

pub fn lower_type_with_self(
    ctx: &BuildCtx,
    ty: &TypeDescriptor,
    module_id: DefId,
    self_ty: Option<&Ty>,
    generic_map: Option<&HashMap<String, TypeName>>,
) -> Result<Ty, LoweringError> {
    if let TypeDescriptor::SelfType { is_ref, is_mut } = ty {
        let self_ty = self_ty.unwrap().clone();
        if *is_ref {
            return Ok(Ty {
                span: self_ty.span,
                kind: TyKind::Ref(
                    Box::new(self_ty),
                    if *is_mut {
                        Mutability::Mut
                    } else {
                        Mutability::Not
                    },
                ),
            });
        }
        Ok(self_ty)
    } else {
        lower_type(ctx, ty, module_id, generic_map)
    }
}

/// Lowers a type to it's IR version.
///
/// If a generic map is given, it will be used to resolve a generic type name like "T"
/// to its proper non-generic type.
#[instrument(level = "debug", skip_all, fields(ty = %ty))]
pub fn lower_type(
    ctx: &BuildCtx,
    ty: &TypeDescriptor,
    module_id: DefId,
    // A local context map to resolve generics to specific types
    generic_map: Option<&HashMap<String, TypeName>>,
) -> Result<Ty, LoweringError> {
    debug!("lowering type");
    Ok(match ty {
        TypeDescriptor::Type { name, span } => match name.name.name.as_str() {
            "i64" => Ty::new(span, TyKind::Int(IntTy::I64)),
            "i32" => Ty::new(span, TyKind::Int(IntTy::I32)),
            "i16" => Ty::new(span, TyKind::Int(IntTy::I16)),
            "i8" => Ty::new(span, TyKind::Int(IntTy::I8)),
            "u64" => Ty::new(span, TyKind::Uint(UintTy::U64)),
            "u32" => Ty::new(span, TyKind::Uint(UintTy::U32)),
            "u16" => Ty::new(span, TyKind::Uint(UintTy::U16)),
            "u8" => Ty::new(span, TyKind::Uint(UintTy::U8)),
            "f32" => Ty::new(span, TyKind::Float(FloatTy::F32)),
            "f64" => Ty::new(span, TyKind::Float(FloatTy::F64)),
            "bool" => Ty::new(span, TyKind::Bool),
            "string" => Ty::new(span, TyKind::String),
            "char" => Ty::new(span, TyKind::Char),
            other => {
                let module = ctx.body.modules.get(&module_id).expect("module not found");

<<<<<<< HEAD
                // Check if the type name exists in the generic map.
                if let Some(inner_generic_map) = generic_map {
                    if let Some(generic_ty_name) = inner_generic_map.get(other) {
                        debug!("Type found in generic map: {}", generic_ty_name);
                        return lower_type(
                            ctx,
                            &TypeDescriptor::Type {
                                name: generic_ty_name.clone(),
                                span: generic_ty_name.span,
                            },
                            module_id,
                            generic_map,
                        );
                    }
                }

=======
>>>>>>> 3e385de1
                // Find on imports or local module
                let def_id = module
                    .imports
                    .get(other)
                    .or_else(|| module.symbols.structs.get(other))
                    .ok_or_else(|| LoweringError::UnrecognizedType {
                        span: *span,
                        name: other.to_string(),
                        program_id: module_id.program_id,
                    })?;

<<<<<<< HEAD
                // Check if its a struct.
                if ctx.body.structs.contains_key(def_id) {
                    let mut generic_tys = Vec::new();
                    for generic in &name.generics {
                        generic_tys.push(lower_type(
                            ctx,
                            &TypeDescriptor::Type {
                                name: generic.clone(),
                                span: generic.span,
                            },
                            module_id,
                            generic_map,
                        )?);
                    }

=======
                let mut generic_tys = Vec::new();
                for generic in &name.generics {
                    generic_tys.push(lower_type(
                        ctx,
                        &TypeDescriptor::Type {
                            name: generic.clone(),
                            span: generic.span,
                        },
                        module_id,
                    )?);
                }

                if ctx.body.structs.contains_key(def_id) {
>>>>>>> 3e385de1
                    return Ok(Ty::new(
                        span,
                        TyKind::Struct {
                            id: *def_id,
                            generics: generic_tys,
                        },
                    ));
                } else {
                    Err(LoweringError::UnrecognizedType {
                        span: *span,
                        name: other.to_string(),
                        program_id: module_id.program_id,
                    })?
                }
            }
        },
        TypeDescriptor::Ref { of, span } => Ty::new(
            span,
            TyKind::Ref(
                Box::new(lower_type(ctx, of, module_id, generic_map)?),
                Mutability::Not,
            ),
        ),
        TypeDescriptor::MutRef { of, span } => Ty::new(
            span,
            TyKind::Ref(
                Box::new(lower_type(ctx, of, module_id, generic_map)?),
                Mutability::Mut,
            ),
        ),
        TypeDescriptor::ConstPtr { of, span } => Ty::new(
            span,
            TyKind::Ptr(
                Box::new(lower_type(ctx, of, module_id, generic_map)?),
                Mutability::Not,
            ),
        ),
        TypeDescriptor::MutPtr { of, span } => Ty::new(
            span,
            TyKind::Ptr(
                Box::new(lower_type(ctx, of, module_id, generic_map)?),
                Mutability::Mut,
            ),
        ),
        TypeDescriptor::Array { of, size, span } => Ty::new(
            span,
            TyKind::Array(
                Box::new(lower_type(ctx, of, module_id, generic_map)?),
                Box::new(ConstData {
                    ty: Ty {
                        span: Some(*span),
                        kind: TyKind::Uint(UintTy::U64),
                    },
                    data: ConstKind::Value(ValueTree::Leaf(ConstValue::U64(*size))),
                }),
            ),
        ),
        TypeDescriptor::SelfType {
            is_ref: _,
            is_mut: _,
        } => todo!(),
    })
}<|MERGE_RESOLUTION|>--- conflicted
+++ resolved
@@ -520,30 +520,59 @@
 
     // Get all top level locals
     for stmt in &func.body {
-<<<<<<< HEAD
-        if let statements::Statement::Let(info) = stmt {
-            match &info.target {
-                LetStmtTarget::Simple { id: name, r#type } => {
-                    let ty = lower_type(
-                        &builder.ctx,
-                        r#type,
-                        builder.local_module,
-                        builder.generic_map.as_ref(),
-                    )?;
-                    builder
-                        .name_to_local
-                        .insert(name.name.clone(), builder.body.locals.len());
-                    builder.body.locals.push(Local::new(
-                        Some(name.span),
-                        LocalKind::Temp,
-                        ty,
-                        Some(name.name.clone()),
-                        info.is_mutable,
-                    ));
-                }
-                LetStmtTarget::Destructure(_) => todo!(),
-            }
-        } else if let statements::Statement::For(info) = stmt {
+        get_locals(&mut builder, stmt)?;
+    }
+
+    let ret_type = func
+        .decl
+        .ret_type
+        .as_ref()
+        .map(|r| {
+            lower_type(
+                &builder.ctx,
+                r,
+                builder.local_module,
+                builder.generic_map.as_ref(),
+            )
+        })
+        .transpose()?
+        .unwrap_or(Ty {
+            span: None,
+            kind: TyKind::Unit,
+        });
+
+    for stmt in &func.body {
+        lower_statement(&mut builder, stmt, ret_type.clone())?;
+    }
+
+    let statements = std::mem::take(&mut builder.statements);
+    builder.body.basic_blocks.push(BasicBlock {
+        statements,
+        terminator: Box::new(Terminator {
+            span: None,
+            kind: TerminatorKind::Return,
+        }),
+    });
+
+    let (mut ctx, body) = (builder.ctx, builder.body);
+    ctx.unresolved_function_signatures.remove(&body.id);
+    debug!("added function {} with id {:?} to ir", body.name, body.id);
+    ctx.body.functions.insert(body.id, body);
+
+    Ok((ctx, fn_id))
+}
+
+/// Get and map names to locals.
+///
+/// Should be called on each new scope.
+fn get_locals(
+    builder: &mut FnBodyBuilder,
+    stmt: &crate::ast::statements::Statement,
+) -> Result<(), LoweringError> {
+    match stmt {
+        statements::Statement::Assign(_assign_stmt) => {}
+        statements::Statement::Match(_match_expr) => todo!(),
+        statements::Statement::For(info) => {
             if let Some(info) = &info.init {
                 match &info.target {
                     LetStmtTarget::Simple { id: name, r#type } => {
@@ -568,85 +597,16 @@
                 }
             }
         }
-=======
-        get_locals(&mut builder, stmt)?;
->>>>>>> 3e385de1
-    }
-
-    let ret_type = func
-        .decl
-        .ret_type
-        .as_ref()
-        .map(|r| {
-            lower_type(
-                &builder.ctx,
-                r,
-                builder.local_module,
-                builder.generic_map.as_ref(),
-            )
-        })
-        .transpose()?
-        .unwrap_or(Ty {
-            span: None,
-            kind: TyKind::Unit,
-        });
-
-    for stmt in &func.body {
-        lower_statement(&mut builder, stmt, ret_type.clone())?;
-    }
-
-    let statements = std::mem::take(&mut builder.statements);
-    builder.body.basic_blocks.push(BasicBlock {
-        statements,
-        terminator: Box::new(Terminator {
-            span: None,
-            kind: TerminatorKind::Return,
-        }),
-    });
-
-    let (mut ctx, body) = (builder.ctx, builder.body);
-    ctx.unresolved_function_signatures.remove(&body.id);
-    debug!("added function {} with id {:?} to ir", body.name, body.id);
-    ctx.body.functions.insert(body.id, body);
-
-    Ok((ctx, fn_id))
-}
-
-/// Get and map names to locals.
-///
-/// Should be called on each new scope.
-fn get_locals(
-    builder: &mut FnBodyBuilder,
-    stmt: &crate::ast::statements::Statement,
-) -> Result<(), LoweringError> {
-    match stmt {
-        statements::Statement::Assign(_assign_stmt) => {}
-        statements::Statement::Match(_match_expr) => todo!(),
-        statements::Statement::For(info) => {
-            if let Some(info) = &info.init {
-                match &info.target {
-                    LetStmtTarget::Simple { id: name, r#type } => {
-                        let ty = lower_type(&builder.ctx, r#type, builder.local_module)?;
-                        builder
-                            .name_to_local
-                            .insert(name.name.clone(), builder.body.locals.len());
-                        builder.body.locals.push(Local::new(
-                            Some(name.span),
-                            LocalKind::Temp,
-                            ty,
-                            Some(name.name.clone()),
-                            info.is_mutable,
-                        ));
-                    }
-                    LetStmtTarget::Destructure(_) => todo!(),
-                }
-            }
-        }
         // handled in the lower function
         statements::Statement::If(_info) => {}
         statements::Statement::Let(info) => match &info.target {
             LetStmtTarget::Simple { id: name, r#type } => {
-                let ty = lower_type(&builder.ctx, r#type, builder.local_module)?;
+                let ty = lower_type(
+                    &builder.ctx,
+                    r#type,
+                    builder.local_module,
+                    builder.generic_map.as_ref(),
+                )?;
                 builder
                     .name_to_local
                     .insert(name.name.clone(), builder.body.locals.len());
@@ -2170,7 +2130,6 @@
             other => {
                 let module = ctx.body.modules.get(&module_id).expect("module not found");
 
-<<<<<<< HEAD
                 // Check if the type name exists in the generic map.
                 if let Some(inner_generic_map) = generic_map {
                     if let Some(generic_ty_name) = inner_generic_map.get(other) {
@@ -2187,8 +2146,6 @@
                     }
                 }
 
-=======
->>>>>>> 3e385de1
                 // Find on imports or local module
                 let def_id = module
                     .imports
@@ -2200,7 +2157,6 @@
                         program_id: module_id.program_id,
                     })?;
 
-<<<<<<< HEAD
                 // Check if its a struct.
                 if ctx.body.structs.contains_key(def_id) {
                     let mut generic_tys = Vec::new();
@@ -2216,21 +2172,6 @@
                         )?);
                     }
 
-=======
-                let mut generic_tys = Vec::new();
-                for generic in &name.generics {
-                    generic_tys.push(lower_type(
-                        ctx,
-                        &TypeDescriptor::Type {
-                            name: generic.clone(),
-                            span: generic.span,
-                        },
-                        module_id,
-                    )?);
-                }
-
-                if ctx.body.structs.contains_key(def_id) {
->>>>>>> 3e385de1
                     return Ok(Ty::new(
                         span,
                         TyKind::Struct {
