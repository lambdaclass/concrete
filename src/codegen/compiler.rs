--- conflicted
+++ resolved
@@ -1,14 +1,9 @@
 use std::collections::HashMap;
 
 use crate::ir::{
-<<<<<<< HEAD
-    AdtKind, BinOp, ConcreteIntrinsic, ConstValue, FnIndex, Function, LocalKind, Module,
+    AdtKind, BinOp, ConcreteIntrinsic, ConstValue, FnIndex, Function, IR, LocalKind, Module,
     ModuleIndex, Operand, Place, PlaceElem, Rvalue, Span, Type as IRType, TypeIndex, UnOp,
-    ValueTree, IR,
-=======
-    AdtKind, BinOp, ConcreteIntrinsic, ConstValue, FnIndex, Function, IR, LocalKind, Module,
-    ModuleIndex, Operand, Place, PlaceElem, Rvalue, Span, Type as IRType, TypeIndex, ValueTree,
->>>>>>> 88e9cf87
+    ValueTree,
 };
 use ariadne::Source;
 use melior::helpers::{ArithBlockExt, BuiltinBlockExt, GepIndex, LlvmBlockExt};
