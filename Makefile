--- conflicted
+++ resolved
@@ -29,11 +29,7 @@
 	cargo test --workspace --all-targets --all-features
 
 coverage: check-deps
-<<<<<<< HEAD
-	cargo llvm-cov --verbose --all-features --workspace --lcov --output-path lcov.info
+	cargo llvm-cov --verbose --all-features --all-targets --workspace --lcov --output-path lcov.info
 
 bench: check-deps
-	./bench/bench.sh
-=======
-	cargo llvm-cov --verbose --all-features --all-targets --workspace --lcov --output-path lcov.info
->>>>>>> 8daf8cbd
+	./bench/bench.sh