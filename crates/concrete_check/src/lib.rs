use std::ops::Range;

use ariadne::{ColorGenerator, Label, Report, ReportKind};
use concrete_ir::lowering::errors::LoweringError;
use concrete_session::Session;

/// Creates a report from a lowering error.
pub fn lowering_error_to_report(
    error: LoweringError,
    session: &Session,
) -> Report<'static, (String, Range<usize>)> {
    let mut colors = ColorGenerator::new();
    colors.next();
    match error {
        LoweringError::ModuleNotFound {
            span,
            module,
            program_id,
        } => {
            let offset = span.from;
<<<<<<< HEAD
            let path = session.file_paths[program_id].to_str().unwrap().to_string();
=======
            let path = file_paths[program_id].display().to_string();
>>>>>>> 56a82211
            Report::build(ReportKind::Error, path.clone(), offset)
                .with_code("ModuleNotFound")
                .with_label(
                    Label::new((path, span.into()))
                        .with_message(format!("Module {module:?} not found."))
                        .with_color(colors.next()),
                )
                .with_message("Unresolved import.")
                .finish()
        }
        LoweringError::FunctionNotFound {
            span,
            function,
            program_id,
        } => {
<<<<<<< HEAD
            let path = session.file_paths[program_id].to_str().unwrap().to_string();
=======
            let path = file_paths[program_id].display().to_string();
>>>>>>> 56a82211
            Report::build(ReportKind::Error, path.clone(), span.from)
                .with_code("FunctionNotFound")
                .with_label(
                    Label::new((path, span.into()))
                        .with_message(format!("Function {function:?} not found."))
                        .with_color(colors.next()),
                )
                .finish()
        }
        LoweringError::StructFieldNotFound {
            span,
            name,
            program_id,
        } => {
<<<<<<< HEAD
            let path = session.file_paths[program_id].to_str().unwrap().to_string();
=======
            let path = file_paths[program_id].display().to_string();
>>>>>>> 56a82211
            Report::build(ReportKind::Error, path.clone(), span.from)
                .with_code("StructFieldNotFound")
                .with_label(
                    Label::new((path, span.into()))
                        .with_message(format!("Struct field {name:?} not found."))
                        .with_color(colors.next()),
                )
                .finish()
        }
        LoweringError::ImportNotFound {
            import_span,
            module_span,
            symbol,
            program_id,
        } => {
<<<<<<< HEAD
            let path = session.file_paths[program_id].to_str().unwrap().to_string();
=======
            let path = file_paths[program_id].display().to_string();
>>>>>>> 56a82211
            let offset = symbol.span.from;
            Report::build(ReportKind::Error, path.clone(), offset)
                .with_code("ImportNotFound")
                .with_label(
                    Label::new((path.clone(), module_span.into()))
                        .with_message("In module this module."),
                )
                .with_label(
                    Label::new((path.clone(), import_span.into()))
                        .with_message("In this import statement"),
                )
                .with_label(
                    Label::new((path, symbol.span.into()))
                        .with_message(format!("Failed to find symbol {:?}", symbol.name))
                        .with_color(colors.next()),
                )
                .with_message("Unresolved import.")
                .finish()
        }
        LoweringError::BorrowNotMutable {
            span,
            name,
            type_span,
            program_id,
        } => {
<<<<<<< HEAD
            let path = session.file_paths[program_id].to_str().unwrap().to_string();
=======
            let path = file_paths[program_id].display().to_string();
>>>>>>> 56a82211
            let mut labels = vec![Label::new((path.clone(), span.into()))
                .with_message(format!(
                    "Can't mutate {name:?} because it's behind a immutable borrow"
                ))
                .with_color(colors.next())];

            if let Some(type_span) = type_span {
                labels.push(
                    Label::new((path.clone(), type_span.into()))
                        .with_message(format!("Variable {name:?} has this type"))
                        .with_color(colors.next()),
                );
            }

            Report::build(ReportKind::Error, path.clone(), span.from)
                .with_code("BorrowNotMutable")
                .with_labels(labels)
                .finish()
        }
        LoweringError::UnrecognizedType {
            span,
            name,
            program_id,
        } => {
<<<<<<< HEAD
            let path = session.file_paths[program_id].to_str().unwrap().to_string();
=======
            let path = file_paths[program_id].display().to_string();
>>>>>>> 56a82211
            Report::build(ReportKind::Error, path.clone(), span.from)
                .with_code("UnrecognizedType")
                .with_label(
                    Label::new((path, span.into()))
                        .with_message(format!("Failed to find type {:?}", name))
                        .with_color(colors.next()),
                )
                .with_message(format!("Unresolved type {:?}.", name))
                .finish()
        }
        LoweringError::IdNotFound {
            span,
            id,
            program_id,
        } => {
<<<<<<< HEAD
            let path = session.file_paths[program_id].to_str().unwrap().to_string();
=======
            let path = file_paths[program_id].display().to_string();
>>>>>>> 56a82211
            Report::build(ReportKind::Error, path.clone(), span.from)
                .with_code("E_ID")
                .with_label(
                    Label::new((path, span.into()))
                        .with_message("Failed to definition id")
                        .with_color(colors.next()),
                )
                .with_message(format!("Failed to find definition id {id:?}, this is most likely a compiler bug or a unimplemented lowering"))
                .finish()
        }
        LoweringError::NotYetImplemented {
            span,
            message,
            program_id,
        } => {
<<<<<<< HEAD
            let path = session.file_paths[program_id].to_str().unwrap().to_string();
=======
            let path = file_paths[program_id].display().to_string();
>>>>>>> 56a82211
            Report::build(ReportKind::Error, path.clone(), span.from)
                .with_code("NotYetImplemented")
                .with_label(
                    Label::new((path, span.into()))
                        .with_message(message)
                        .with_color(colors.next()),
                )
                .finish()
        }
        LoweringError::UnexpectedType {
            span,
            found,
            expected,
            program_id,
        } => {
<<<<<<< HEAD
            let path = session.file_paths[program_id].to_str().unwrap().to_string();
=======
            let path = file_paths[program_id].display().to_string();
>>>>>>> 56a82211
            let mut labels = vec![Label::new((path.clone(), span.into()))
                .with_message(format!(
                    "Unexpected type '{}', expected '{}'",
                    found.kind, expected.kind
                ))
                .with_color(colors.next())];

            if let Some(span) = expected.span {
                labels.push(
                    Label::new((path.clone(), span.into()))
                        .with_message(format!("expected '{}' due to this type", expected.kind))
                        .with_color(colors.next()),
                );
            }

            Report::build(ReportKind::Error, path.clone(), span.from)
                .with_code("UnexpectedType")
                .with_labels(labels)
                .with_message(format!("expected type {}.", expected.kind))
                .finish()
        }
        LoweringError::UseOfUndeclaredVariable {
            span,
            name,
            program_id,
        } => {
<<<<<<< HEAD
            let path = session.file_paths[program_id].to_str().unwrap().to_string();
=======
            let path = file_paths[program_id].display().to_string();
>>>>>>> 56a82211
            Report::build(ReportKind::Error, path.clone(), span.from)
                .with_code("UseOfUndeclaredVariable")
                .with_label(
                    Label::new((path, span.into()))
                        .with_message(format!("Use of undeclared variable {:?}", name))
                        .with_color(colors.next()),
                )
                .finish()
        }
        LoweringError::ExternFnWithBody {
            span,
            name,
            program_id,
        } => {
<<<<<<< HEAD
            let path = session.file_paths[program_id].to_str().unwrap().to_string();
=======
            let path = file_paths[program_id].display().to_string();
>>>>>>> 56a82211
            Report::build(ReportKind::Error, path.clone(), span.from)
                .with_code("ExternFnWithBody")
                .with_label(
                    Label::new((path, span.into()))
                        .with_message(format!("extern function {:?} declared with body", name))
                        .with_color(colors.next()),
                )
                .finish()
        }
        LoweringError::InternalError(msg, program_id) => {
<<<<<<< HEAD
            let path = session.file_paths[program_id].to_str().unwrap().to_string();
=======
            let path = file_paths[program_id].display().to_string();
>>>>>>> 56a82211
            Report::build(ReportKind::Error, path.clone(), 0)
                .with_code("InternalError")
                .with_message(msg)
                .finish()
        }
        LoweringError::CallParamCountMismatch {
            span,
            found,
            needs,
            program_id,
        } => {
            let path = file_paths[program_id].display().to_string();
            Report::build(ReportKind::Error, path.clone(), span.from)
                .with_code("CallParamCountMismatch")
                .with_label(
                    Label::new((path, span.into()))
                        .with_message(format!(
                            "function call parameter count mismatch: found {}, needs {}.",
                            found, needs
                        ))
                        .with_color(colors.next()),
                )
                .finish()
        }

        LoweringError::NotMutable {
            span,
            declare_span,
            program_id,
        } => {
            let path = file_paths[program_id].display().to_string();
            let mut report = Report::build(ReportKind::Error, path.clone(), span.from)
                .with_code("NotMutable")
                .with_label(
                    Label::new((path.clone(), span.into()))
                        .with_message("can't mutate this variable because it's not mutable")
                        .with_color(colors.next()),
                );

            if let Some(declare_span) = declare_span {
                report = report.with_label(
                    Label::new((path, declare_span.into()))
                        .with_message("variable declared here")
                        .with_color(colors.next()),
                );
            }
            report.finish()
        }
        LoweringError::CantTakeMutableBorrow {
            span,
            declare_span,
            program_id,
        } => {
            let path = file_paths[program_id].display().to_string();
            let mut report = Report::build(ReportKind::Error, path.clone(), span.from)
                .with_code("CantTakeMutableBorrow")
                .with_label(
                    Label::new((path.clone(), span.into()))
                        .with_message("can't take a mutate borrow to this variable because it's not declared mutable")
                        .with_color(colors.next()),
                );

            if let Some(declare_span) = declare_span {
                report = report.with_label(
                    Label::new((path, declare_span.into()))
                        .with_message("variable declared here")
                        .with_color(colors.next()),
                );
            }
            report.finish()
        }
    }
}<|MERGE_RESOLUTION|>--- conflicted
+++ resolved
@@ -18,11 +18,7 @@
             program_id,
         } => {
             let offset = span.from;
-<<<<<<< HEAD
-            let path = session.file_paths[program_id].to_str().unwrap().to_string();
-=======
-            let path = file_paths[program_id].display().to_string();
->>>>>>> 56a82211
+            let path = session.file_paths[program_id].display().to_string();
             Report::build(ReportKind::Error, path.clone(), offset)
                 .with_code("ModuleNotFound")
                 .with_label(
@@ -38,11 +34,7 @@
             function,
             program_id,
         } => {
-<<<<<<< HEAD
-            let path = session.file_paths[program_id].to_str().unwrap().to_string();
-=======
-            let path = file_paths[program_id].display().to_string();
->>>>>>> 56a82211
+            let path = session.file_paths[program_id].display().to_string();
             Report::build(ReportKind::Error, path.clone(), span.from)
                 .with_code("FunctionNotFound")
                 .with_label(
@@ -57,11 +49,7 @@
             name,
             program_id,
         } => {
-<<<<<<< HEAD
-            let path = session.file_paths[program_id].to_str().unwrap().to_string();
-=======
-            let path = file_paths[program_id].display().to_string();
->>>>>>> 56a82211
+            let path = session.file_paths[program_id].display().to_string();
             Report::build(ReportKind::Error, path.clone(), span.from)
                 .with_code("StructFieldNotFound")
                 .with_label(
@@ -77,11 +65,7 @@
             symbol,
             program_id,
         } => {
-<<<<<<< HEAD
-            let path = session.file_paths[program_id].to_str().unwrap().to_string();
-=======
-            let path = file_paths[program_id].display().to_string();
->>>>>>> 56a82211
+            let path = session.file_paths[program_id].display().to_string();
             let offset = symbol.span.from;
             Report::build(ReportKind::Error, path.clone(), offset)
                 .with_code("ImportNotFound")
@@ -107,11 +91,7 @@
             type_span,
             program_id,
         } => {
-<<<<<<< HEAD
-            let path = session.file_paths[program_id].to_str().unwrap().to_string();
-=======
-            let path = file_paths[program_id].display().to_string();
->>>>>>> 56a82211
+            let path = session.file_paths[program_id].display().to_string();
             let mut labels = vec![Label::new((path.clone(), span.into()))
                 .with_message(format!(
                     "Can't mutate {name:?} because it's behind a immutable borrow"
@@ -136,11 +116,7 @@
             name,
             program_id,
         } => {
-<<<<<<< HEAD
-            let path = session.file_paths[program_id].to_str().unwrap().to_string();
-=======
-            let path = file_paths[program_id].display().to_string();
->>>>>>> 56a82211
+            let path = session.file_paths[program_id].display().to_string();
             Report::build(ReportKind::Error, path.clone(), span.from)
                 .with_code("UnrecognizedType")
                 .with_label(
@@ -156,11 +132,7 @@
             id,
             program_id,
         } => {
-<<<<<<< HEAD
-            let path = session.file_paths[program_id].to_str().unwrap().to_string();
-=======
-            let path = file_paths[program_id].display().to_string();
->>>>>>> 56a82211
+            let path = session.file_paths[program_id].display().to_string();
             Report::build(ReportKind::Error, path.clone(), span.from)
                 .with_code("E_ID")
                 .with_label(
@@ -176,11 +148,7 @@
             message,
             program_id,
         } => {
-<<<<<<< HEAD
-            let path = session.file_paths[program_id].to_str().unwrap().to_string();
-=======
-            let path = file_paths[program_id].display().to_string();
->>>>>>> 56a82211
+            let path = session.file_paths[program_id].display().to_string();
             Report::build(ReportKind::Error, path.clone(), span.from)
                 .with_code("NotYetImplemented")
                 .with_label(
@@ -196,11 +164,7 @@
             expected,
             program_id,
         } => {
-<<<<<<< HEAD
-            let path = session.file_paths[program_id].to_str().unwrap().to_string();
-=======
-            let path = file_paths[program_id].display().to_string();
->>>>>>> 56a82211
+            let path = session.file_paths[program_id].display().to_string();
             let mut labels = vec![Label::new((path.clone(), span.into()))
                 .with_message(format!(
                     "Unexpected type '{}', expected '{}'",
@@ -227,11 +191,7 @@
             name,
             program_id,
         } => {
-<<<<<<< HEAD
-            let path = session.file_paths[program_id].to_str().unwrap().to_string();
-=======
-            let path = file_paths[program_id].display().to_string();
->>>>>>> 56a82211
+            let path = session.file_paths[program_id].display().to_string();
             Report::build(ReportKind::Error, path.clone(), span.from)
                 .with_code("UseOfUndeclaredVariable")
                 .with_label(
@@ -246,11 +206,7 @@
             name,
             program_id,
         } => {
-<<<<<<< HEAD
-            let path = session.file_paths[program_id].to_str().unwrap().to_string();
-=======
-            let path = file_paths[program_id].display().to_string();
->>>>>>> 56a82211
+            let path = session.file_paths[program_id].display().to_string();
             Report::build(ReportKind::Error, path.clone(), span.from)
                 .with_code("ExternFnWithBody")
                 .with_label(
@@ -261,11 +217,7 @@
                 .finish()
         }
         LoweringError::InternalError(msg, program_id) => {
-<<<<<<< HEAD
-            let path = session.file_paths[program_id].to_str().unwrap().to_string();
-=======
-            let path = file_paths[program_id].display().to_string();
->>>>>>> 56a82211
+            let path = session.file_paths[program_id].display().to_string();
             Report::build(ReportKind::Error, path.clone(), 0)
                 .with_code("InternalError")
                 .with_message(msg)
@@ -277,7 +229,7 @@
             needs,
             program_id,
         } => {
-            let path = file_paths[program_id].display().to_string();
+            let path = session.file_paths[program_id].display().to_string();
             Report::build(ReportKind::Error, path.clone(), span.from)
                 .with_code("CallParamCountMismatch")
                 .with_label(
@@ -296,7 +248,7 @@
             declare_span,
             program_id,
         } => {
-            let path = file_paths[program_id].display().to_string();
+            let path = session.file_paths[program_id].display().to_string();
             let mut report = Report::build(ReportKind::Error, path.clone(), span.from)
                 .with_code("NotMutable")
                 .with_label(
@@ -319,7 +271,7 @@
             declare_span,
             program_id,
         } => {
-            let path = file_paths[program_id].display().to_string();
+            let path = session.file_paths[program_id].display().to_string();
             let mut report = Report::build(ReportKind::Error, path.clone(), span.from)
                 .with_code("CantTakeMutableBorrow")
                 .with_label(
