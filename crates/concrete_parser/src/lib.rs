use concrete_ast::Program;
use lexer::Lexer;

pub mod db;
pub mod error;
mod lexer;
pub mod tokens;

pub mod grammar {
    #![allow(dead_code, unused_imports, unused_variables)]

    pub use self::grammar::*;
    use lalrpop_util::lalrpop_mod;

    lalrpop_mod!(pub grammar);
}

#[salsa::interned(jar = crate::db::Jar)]
pub struct ProgramSource {
    #[return_ref]
    pub input: String,
    #[return_ref]
    pub path: String,
}

// Todo: better error handling
#[salsa::tracked(jar = crate::db::Jar)]
pub fn parse_ast(db: &dyn crate::db::Db, source: ProgramSource) -> Option<Program> {
    let lexer = Lexer::new(source.input(db));
    let parser = grammar::ProgramParser::new();

    match parser.parse(lexer) {
        Ok(ast) => Some(ast),
        Err(e) => {
            crate::error::Diagnostics::push(db, e);
            None
        }
    }
}

#[cfg(test)]
mod tests {
    use crate::{grammar, lexer::Lexer};

    #[test]
    fn parse_simple_program() {
        let source = r##"
mod ModuleName {
    import Std.io.{print};

    const MY_CONSTANT: u8 = 2;
    const MY_CONSTANT2: bool = true;
    const MY_CONSTANT3: string = "hello world!";

    pub fn my_func(hello: u64) -> u64 {
        let mut x: u64 = hello / 2;
        x = x + 4;
        x = x - 2;
        x = x % 2;

        match x {
            0 -> {
                return 2;
            },
            1 -> {
                let y: u64 = x * 2;
                return y * 10;
            },
        }

        if x == 2 {
            return 0;
        }

        let lol: u64 = if x == 3 {
            return 4;
        } else {
            return 5;
        };

        print("hello world\nwith newlines and \" escapes ");
        my_func((4 * 2) / 5 + 2 + 4 - (-5 - -6));

        while x > 0 {
            x = x - 1;
        }

        return x;
    }
}
        "##;
        let lexer = Lexer::new(source);
        let parser = grammar::ProgramParser::new();
        parser.parse(lexer).unwrap();
    }

    #[test]
    fn parse_factorial() {
        let source = r##"mod FactorialModule {
    pub fn factorial(x: u64) -> u64  {
        return match x {
            0 -> {
                return 1;
            },
            n -> {
                return n * factorial(n-1);
            },
        };
    }
}"##;
        let lexer = Lexer::new(source);
        let parser = grammar::ProgramParser::new();
        parser.parse(lexer).unwrap();
    }

    #[test]
    fn parse_sum() {
        let source = r##"mod FactorialModule {
    pub fn add(x: u64, y: u64, z: u64) -> u64  {
        return x + y + z;
    }
}"##;
        let lexer = Lexer::new(source);
        let parser = grammar::ProgramParser::new();
        parser.parse(lexer).unwrap();
    }

    #[test]
    fn parse_unary() {
        let source = r##"mod MyMod {
    pub fn myfunc() -> u64  {
        return 2 - -2;
    }
}"##;
        let lexer = Lexer::new(source);
        let parser = grammar::ProgramParser::new();
        parser.parse(lexer).unwrap();
    }

    #[test]
    fn parse_empty_mod() {
        let source = r##"mod MyMod {
}"##;
        let lexer = Lexer::new(source);
        let parser = grammar::ProgramParser::new();
        parser.parse(lexer).unwrap();
    }

    #[test]
    fn parse_empty_fn() {
        let source = r##"mod MyMod {
            fn hello() {}
}"##;
        let lexer = Lexer::new(source);
        let parser = grammar::ProgramParser::new();
        parser.parse(lexer).unwrap();
    }

    #[test]
<<<<<<< HEAD
    fn parse_union_declaration() {
        let source = r##"mod MyMod {
    union Foo {
        bar: i32,
        baz: i64,
    }

    fn main() -> i32 {
        let mut foo: Foo = Foo { bar: 1 };

		// unsafe!
		let bar: i32 = foo.bar;
=======
    fn parse_for() {
        let source = r##"mod MyMod {
    fn hello() {
        let mut result: i64 = 0;

        for (let n: usize = 1; n <= limit; n = n + 1) {
            result = result + n;
        }

        return result;
>>>>>>> 802b2494
    }
}"##;
        let lexer = Lexer::new(source);
        let parser = grammar::ProgramParser::new();
        parser.parse(lexer).unwrap();
    }

    #[test]
<<<<<<< HEAD
    fn parse_enum() {
        let source = r##"mod MyMod {
    enum Foo {
        Bar,
		Baz { n1: i32, n2: i32 },
		Qux = 3,
    }

    fn main() -> i32 {
        let mut foo: Foo = Foo.Bar;
=======
    fn parse_for_while() {
        let source = r##"mod MyMod {
    fn hello() {
        let mut result: i64 = 0;

        let n: i64 = 1;
        for (; n <= limit ;) {
            result = result + n;
            n = n + 1;
        }

        n = 1;
        for (n <= limit) {
            result = result + n;
            n = n + 1;
        }

        return result;
    }
}"##;
        let lexer = Lexer::new(source);
        let parser = grammar::ProgramParser::new();
        parser.parse(lexer).unwrap();
    }

    #[test]
    fn parse_for_loop() {
        let source = r##"mod MyMod {
    fn hello() {
        let mut result: i64 = 0;

        let n: i64 = 1;
        for (;;) {
            result = result + n;
            n = n + 1;
        }

        for {
            result = result + n;
            n = n + 1;
        }

        return result;
>>>>>>> 802b2494
    }
}"##;
        let lexer = Lexer::new(source);
        let parser = grammar::ProgramParser::new();
        parser.parse(lexer).unwrap();
    }
}<|MERGE_RESOLUTION|>--- conflicted
+++ resolved
@@ -157,7 +157,6 @@
     }
 
     #[test]
-<<<<<<< HEAD
     fn parse_union_declaration() {
         let source = r##"mod MyMod {
     union Foo {
@@ -170,7 +169,12 @@
 
 		// unsafe!
 		let bar: i32 = foo.bar;
-=======
+}"##;
+        let lexer = Lexer::new(source);
+        let parser = grammar::ProgramParser::new();
+        parser.parse(lexer).unwrap();
+    }
+
     fn parse_for() {
         let source = r##"mod MyMod {
     fn hello() {
@@ -181,16 +185,14 @@
         }
 
         return result;
->>>>>>> 802b2494
-    }
-}"##;
-        let lexer = Lexer::new(source);
-        let parser = grammar::ProgramParser::new();
-        parser.parse(lexer).unwrap();
-    }
-
-    #[test]
-<<<<<<< HEAD
+    }
+}"##;
+        let lexer = Lexer::new(source);
+        let parser = grammar::ProgramParser::new();
+        parser.parse(lexer).unwrap();
+    }
+
+    #[test]
     fn parse_enum() {
         let source = r##"mod MyMod {
     enum Foo {
@@ -201,7 +203,12 @@
 
     fn main() -> i32 {
         let mut foo: Foo = Foo.Bar;
-=======
+}"##;
+        let lexer = Lexer::new(source);
+        let parser = grammar::ProgramParser::new();
+        parser.parse(lexer).unwrap();
+    }
+
     fn parse_for_while() {
         let source = r##"mod MyMod {
     fn hello() {
@@ -245,7 +252,6 @@
         }
 
         return result;
->>>>>>> 802b2494
     }
 }"##;
         let lexer = Lexer::new(source);
