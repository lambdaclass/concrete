use std::path::PathBuf;

use concrete_ir::lowering::{errors::LoweringError, lower_programs};
use concrete_parser::{error::Diagnostics, ProgramSource};

#[test]
fn module_not_found() {
    let (source, name) = (include_str!("invalid_programs/import1.con"), "import1");
    let error = check_invalid_program(source, name);

    assert!(
        matches!(
            &error,
            LoweringError::ModuleNotFound { span: _, module, .. } if module == "Other"
        ),
        "{:#?}",
        error
    );
}

#[test]
fn import_not_found() {
    let (source, name) = (include_str!("invalid_programs/import2.con"), "import2");
    let error = check_invalid_program(source, name);

    assert!(
        matches!(
            &error,
            LoweringError::ImportNotFound { symbol, .. } if symbol.name == "world"
        ),
        "{:#?}",
        error
    );
}

#[test]
fn invalid_borrow_mut() {
    let (source, name) = (
        include_str!("invalid_programs/invalid_borrow_mut.con"),
        "invalid_borrow_mut",
    );
    let error = check_invalid_program(source, name);

    assert!(
        matches!(&error, LoweringError::NotMutable { .. }),
        "{:#?}",
        error
    );
}

#[test]
fn unrecorgnized_type() {
    let (source, name) = (include_str!("invalid_programs/type.con"), "type");
    let error = check_invalid_program(source, name);

    assert!(
        matches!(
            &error,
            LoweringError::UnrecognizedType { name, .. } if name == "invalid_type"
        ),
        "{:#?}",
        error
    );
}

pub fn check_invalid_program(source: &str, name: &str) -> LoweringError {
    let db = concrete_driver::db::Database::default();
    let source = ProgramSource::new(&db, source.to_string(), name.to_string());

    let mut program = match concrete_parser::parse_ast(&db, source) {
        Some(x) => x,
        None => {
            Diagnostics::dump(
                &db,
                source,
                &concrete_parser::parse_ast::accumulated::<concrete_parser::error::Diagnostics>(
                    &db, source,
                ),
            );
            panic!("error parsing ast");
        }
    };
    program.file_path = Some(PathBuf::from(name).with_extension("con"));

    lower_programs(&[program]).expect_err("expected error")
}

#[test]
fn undeclared_var() {
    let (source, name) = (
        include_str!("invalid_programs/undeclared_var.con"),
        "undeclared_var",
    );
    let error = check_invalid_program(source, name);

    assert!(
        matches!(
            &error,
            LoweringError::UseOfUndeclaredVariable { name, .. } if name == "b"
        ),
        "{:#?}",
        error
    );
}

#[test]
<<<<<<< HEAD
fn call_param_count_mismatch() {
    let (source, name) = (
        include_str!("invalid_programs/call_param_count_mismatch.con"),
        "call_param_count_mismatch",
=======
fn invalid_assign() {
    let (source, name) = (
        include_str!("invalid_programs/invalid_assign.con"),
        "invalid_assign",
>>>>>>> e0e6fb2b
    );
    let error = check_invalid_program(source, name);

    assert!(
<<<<<<< HEAD
        matches!(
            &error,
            LoweringError::CallParamCountMismatch { found, needs, .. } if *found == 2 && *needs == 1
        ),
=======
        matches!(&error, LoweringError::UnexpectedType { .. }),
>>>>>>> e0e6fb2b
        "{:#?}",
        error
    );
}

#[test]
<<<<<<< HEAD
fn call_param_type_mismatch() {
    let (source, name) = (
        include_str!("invalid_programs/call_param_type_mismatch.con"),
        "call_param_type_mismatch",
=======
fn immutable_mutation() {
    let (source, name) = (
        include_str!("invalid_programs/immutable_mutation.con"),
        "immutable_mutation",
>>>>>>> e0e6fb2b
    );
    let error = check_invalid_program(source, name);

    assert!(
<<<<<<< HEAD
        matches!(&error, LoweringError::UnexpectedType { .. }),
=======
        matches!(&error, LoweringError::NotMutable { .. }),
        "{:#?}",
        error
    );
}

#[test]
fn mutable_nonmut_borrow() {
    let (source, name) = (
        include_str!("invalid_programs/mutable_nonmut_borrow.con"),
        "mutable_nonmut_borrow",
    );
    let error = check_invalid_program(source, name);

    assert!(
        matches!(&error, LoweringError::CantTakeMutableBorrow { .. }),
>>>>>>> e0e6fb2b
        "{:#?}",
        error
    );
}<|MERGE_RESOLUTION|>--- conflicted
+++ resolved
@@ -104,53 +104,62 @@
 }
 
 #[test]
-<<<<<<< HEAD
 fn call_param_count_mismatch() {
     let (source, name) = (
         include_str!("invalid_programs/call_param_count_mismatch.con"),
         "call_param_count_mismatch",
-=======
-fn invalid_assign() {
-    let (source, name) = (
-        include_str!("invalid_programs/invalid_assign.con"),
-        "invalid_assign",
->>>>>>> e0e6fb2b
     );
     let error = check_invalid_program(source, name);
 
     assert!(
-<<<<<<< HEAD
         matches!(
             &error,
             LoweringError::CallParamCountMismatch { found, needs, .. } if *found == 2 && *needs == 1
         ),
-=======
-        matches!(&error, LoweringError::UnexpectedType { .. }),
->>>>>>> e0e6fb2b
         "{:#?}",
         error
     );
 }
 
 #[test]
-<<<<<<< HEAD
 fn call_param_type_mismatch() {
     let (source, name) = (
         include_str!("invalid_programs/call_param_type_mismatch.con"),
         "call_param_type_mismatch",
-=======
+    );
+    let error = check_invalid_program(source, name);
+
+    assert!(
+        matches!(&error, LoweringError::UnexpectedType { .. }),
+        "{:#?}",
+        error
+    );
+}
+
+#[test]
+fn invalid_assign() {
+    let (source, name) = (
+        include_str!("invalid_programs/invalid_assign.con"),
+        "invalid_assign",
+    );
+    let error = check_invalid_program(source, name);
+
+    assert!(
+        matches!(&error, LoweringError::UnexpectedType { .. }),
+        "{:#?}",
+        error
+    );
+}
+
+#[test]
 fn immutable_mutation() {
     let (source, name) = (
         include_str!("invalid_programs/immutable_mutation.con"),
         "immutable_mutation",
->>>>>>> e0e6fb2b
     );
     let error = check_invalid_program(source, name);
 
     assert!(
-<<<<<<< HEAD
-        matches!(&error, LoweringError::UnexpectedType { .. }),
-=======
         matches!(&error, LoweringError::NotMutable { .. }),
         "{:#?}",
         error
@@ -167,7 +176,6 @@
 
     assert!(
         matches!(&error, LoweringError::CantTakeMutableBorrow { .. }),
->>>>>>> e0e6fb2b
         "{:#?}",
         error
     );
