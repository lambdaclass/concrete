use std::collections::HashMap;

use common::{BuildCtx, FnBodyBuilder, IdGenerator};
use concrete_ast::{
    common::Span,
    constants::ConstantDef,
    expressions::{
        ArithOp, BinaryOp, BitwiseOp, CmpOp, Expression, FnCallOp, IfExpr, LogicOp, PathOp,
        PathSegment, ValueExpr,
    },
    functions::{FunctionDecl, FunctionDef},
    modules::{Module, ModuleDefItem},
    statements::{self, AssignStmt, ForStmt, LetStmt, LetStmtTarget, ReturnStmt, WhileStmt},
    structs::StructDecl,
    types::{TypeQualifier, TypeSpec},
    Program,
};

use crate::{
<<<<<<< HEAD
    AdtBody, BasicBlock, BinOp, ConstBody, ConstData, ConstKind, ConstValue, DefId, FloatTy,
    FnBody, IntTy, Local, LocalKind, LogOp, Mutability, Operand, Place, PlaceElem, ProgramBody,
    Rvalue, Statement, StatementKind, SwitchTargets, Terminator, TerminatorKind, Ty, TyKind,
    UintTy, ValueTree, VariantDef,
=======
    AdtBody, BasicBlock, BinOp, ConcreteIntrinsic, ConstData, ConstKind, ConstValue, DefId,
    FloatTy, FnBody, IntTy, Local, LocalKind, LogOp, Mutability, Operand, Place, PlaceElem,
    ProgramBody, Rvalue, Statement, StatementKind, SwitchTargets, Terminator, TerminatorKind, Ty,
    TyKind, UintTy, ValueTree, VariantDef,
>>>>>>> e0e6fb2b
};

use self::errors::LoweringError;

pub mod common;
pub mod errors;
pub mod prepass;

pub fn lower_programs(program: &[Program]) -> Result<ProgramBody, LoweringError> {
    let mut ctx = BuildCtx {
        body: ProgramBody::default(),
        gen: IdGenerator::default(),
        unresolved_function_signatures: Default::default(),
    };

    for (program_id, program) in program.iter().enumerate() {
        ctx.gen.program_id = program_id;
        ctx.gen.current_id = 0;
        let file_path = program.file_path.as_ref().ok_or_else(|| {
            LoweringError::InternalError("Missing program file path".to_string(), program_id)
        })?;
        ctx.body.file_paths.insert(program_id, file_path.clone());

        // resolve symbols
        for module in &program.modules {
            ctx = prepass::prepass_module(ctx, module)?;
        }

        // resolve imports
        for module in &program.modules {
            ctx = prepass::prepass_imports(ctx, module)?;
        }

        for mod_def in &program.modules {
            let id = *ctx
                .body
                .top_level_module_names
                .get(&mod_def.name.name)
                .ok_or_else(|| LoweringError::ModuleNotFound {
                    span: mod_def.span,
                    module: mod_def.name.name.clone(),
                    program_id,
                })?;

            ctx = lower_module(ctx, mod_def, id)?;
        }
    }

    Ok(ctx.body)
}

fn lower_module(mut ctx: BuildCtx, module: &Module, id: DefId) -> Result<BuildCtx, LoweringError> {
    // lower first structs, constants, types
    for content in &module.contents {
        match content {
            ModuleDefItem::Constant(info) => {
                ctx = lower_constant(ctx, info, id)?;
            }
            ModuleDefItem::Struct(info) => {
                ctx = lower_struct(ctx, info, id)?;
            }
            ModuleDefItem::Type(_) => todo!(),
            _ => {}
        }
    }

    let body = ctx.body.modules.get(&id).unwrap();

    // fill fn sigs
    for content in &module.contents {
        match content {
            ModuleDefItem::Function(fn_def) => {
                let fn_id = *body
                    .symbols
                    .functions
                    .get(&fn_def.decl.name.name)
                    .ok_or_else(|| LoweringError::FunctionNotFound {
                        span: fn_def.span,
                        function: fn_def.decl.name.name.clone(),
                        program_id: body.id.program_id,
                    })?;

                let mut args = Vec::new();
                let ret_type;

                for arg in &fn_def.decl.params {
                    let ty = lower_type(&ctx, &arg.r#type, id)?;
                    args.push(ty);
                }

                if let Some(ty) = &fn_def.decl.ret_type {
                    ret_type = lower_type(&ctx, ty, id)?;
                } else {
                    ret_type = Ty {
                        span: None,
                        kind: TyKind::Unit,
                    };
                }

                ctx.body.function_signatures.insert(fn_id, (args, ret_type));
                ctx.unresolved_function_signatures.remove(&fn_id);
            }
            ModuleDefItem::FunctionDecl(fn_decl) => {
                let fn_id = *body
                    .symbols
                    .functions
                    .get(&fn_decl.name.name)
                    .ok_or_else(|| LoweringError::FunctionNotFound {
                        span: fn_decl.span,
                        function: fn_decl.name.name.clone(),
                        program_id: body.id.program_id,
                    })?;

                let mut args = Vec::new();
                let ret_type;

                for arg in &fn_decl.params {
                    let ty = lower_type(&ctx, &arg.r#type, id)?;
                    args.push(ty);
                }

                if let Some(ty) = &fn_decl.ret_type {
                    ret_type = lower_type(&ctx, ty, id)?;
                } else {
                    ret_type = Ty {
                        span: None,
                        kind: TyKind::Unit,
                    };
                }

                ctx.body.function_signatures.insert(fn_id, (args, ret_type));
                ctx.unresolved_function_signatures.remove(&fn_id);
            }
            _ => {}
        }
    }

    for content in &module.contents {
        match content {
            ModuleDefItem::Constant(_) => { /* already processed */ }
            ModuleDefItem::Function(fn_def) => {
                ctx = lower_func(ctx, fn_def, id)?;
            }
            ModuleDefItem::Type(_) => todo!(),
            ModuleDefItem::Module(mod_def) => {
                let body = ctx.body.modules.get(&id).unwrap();
                let id = *body.symbols.modules.get(&mod_def.name.name).unwrap();
                ctx = lower_module(ctx, mod_def, id)?;
            }
            ModuleDefItem::Struct(_) => { /* already processed */ }
            ModuleDefItem::Union(_) => todo!(),
            ModuleDefItem::Enum(_) => todo!(),
            ModuleDefItem::FunctionDecl(fn_decl) => {
                ctx = lower_func_decl(ctx, fn_decl, id)?;
            }
        }
    }

    Ok(ctx)
}

fn lower_constant(
    mut ctx: BuildCtx,
    info: &ConstantDef,
    module_id: DefId,
) -> Result<BuildCtx, LoweringError> {
    let name = info.decl.name.name.clone();

    let id = {
        let module = ctx
            .body
            .modules
            .get(&module_id)
            .expect("module should exist");
        *module
            .symbols
            .constants
            .get(&name)
            .expect("constant should exist")
    };

    let value_ty = lower_type(&ctx, &info.decl.r#type, module_id)?;

    let value = lower_constant_expression(&info.value, value_ty)?;

    let body = ConstBody { id, name, value };

    ctx.body.constants.insert(body.id, body);

    Ok(ctx)
}

fn lower_constant_expression(expression: &Expression, ty: Ty) -> Result<ConstData, LoweringError> {
    let data = match expression {
        Expression::Value(value, _) => match value {
            ValueExpr::ConstBool(value, _) => {
                ConstKind::Value(ValueTree::Leaf(ConstValue::Bool(*value)))
            }
            ValueExpr::ConstChar(value, _) => {
                ConstKind::Value(ValueTree::Leaf(ConstValue::U32((*value) as u32)))
            }
            ValueExpr::ConstInt(value, _) => ConstKind::Value(ValueTree::Leaf(match ty.kind {
                TyKind::Int(ty) => match ty {
                    IntTy::I8 => ConstValue::I8((*value).try_into().expect("value out of range")),
                    IntTy::I16 => ConstValue::I16((*value).try_into().expect("value out of range")),
                    IntTy::I32 => ConstValue::I32((*value).try_into().expect("value out of range")),
                    IntTy::I64 => ConstValue::I64((*value).try_into().expect("value out of range")),
                    IntTy::I128 => {
                        ConstValue::I128((*value).try_into().expect("value out of range"))
                    }
                },
                TyKind::Uint(ty) => match ty {
                    UintTy::U8 => ConstValue::U8((*value).try_into().expect("value out of range")),
                    UintTy::U16 => {
                        ConstValue::U16((*value).try_into().expect("value out of range"))
                    }
                    UintTy::U32 => {
                        ConstValue::U32((*value).try_into().expect("value out of range"))
                    }
                    UintTy::U64 => {
                        ConstValue::U64((*value).try_into().expect("value out of range"))
                    }
                    UintTy::U128 => ConstValue::U128(*value),
                },
                TyKind::Bool => ConstValue::Bool(*value != 0),
                x => unreachable!("{:?}", x),
            })),
            ValueExpr::ConstFloat(value, _) => ConstKind::Value(ValueTree::Leaf(match &ty.kind {
                TyKind::Float(ty) => match ty {
                    FloatTy::F32 => ConstValue::F32(value.parse().expect("error parsing float")),
                    FloatTy::F64 => ConstValue::F64(value.parse().expect("error parsing float")),
                },
                x => unreachable!("{:?}", x),
            })),
            ValueExpr::ConstStr(_, _) => todo!(),
            _ => unimplemented!(),
        },
        _ => unimplemented!(),
    };

    Ok(ConstData { ty, data })
}

fn lower_struct(
    mut ctx: BuildCtx,
    info: &StructDecl,
    module_id: DefId,
) -> Result<BuildCtx, LoweringError> {
    let mut body = AdtBody {
        def_id: {
            let body = ctx.body.modules.get(&module_id).unwrap();
            *body.symbols.structs.get(&info.name.name).unwrap()
        },
        is_pub: true, // todo struct pub
        name: info.name.name.clone(),
        variants: Vec::new(),
        name_to_idx: Default::default(),
        span: info.span,
    };

    for (i, field) in info.fields.iter().enumerate() {
        let variant = VariantDef {
            def_id: ctx.gen.next_defid(),
            name: field.name.name.clone(),
            ty: lower_type(&ctx, &field.r#type, module_id)?,
            discriminant: i,
        };
        body.variants.push(variant);
        body.name_to_idx
            .insert(field.name.name.clone(), body.variants.len() - 1);
    }

    ctx.body.structs.insert(body.def_id, body);
    Ok(ctx)
}

fn lower_func(
    ctx: BuildCtx,
    func: &FunctionDef,
    module_id: DefId,
) -> Result<BuildCtx, LoweringError> {
    let is_intrinsic: Option<ConcreteIntrinsic> = None;

    // TODO: parse insintrics here.

    let mut builder = FnBodyBuilder {
        body: FnBody {
            basic_blocks: Vec::new(),
            locals: Vec::new(),
            is_extern: func.decl.is_extern,
            is_intrinsic,
            name: func.decl.name.name.clone(),
            id: {
                let body = ctx.body.modules.get(&module_id).unwrap();
                *body.symbols.functions.get(&func.decl.name.name).unwrap()
            },
        },
        local_module: module_id,
        ret_local: 0,
        name_to_local: HashMap::new(),
        statements: Vec::new(),
        ctx,
    };

    if !func.body.is_empty() && func.decl.is_extern {
        return Err(LoweringError::ExternFnWithBody {
            span: func.span,
            name: func.decl.name.name.clone(),
            program_id: module_id.program_id,
        });
    }

    let fn_id = *builder
        .get_module_body()
        .symbols
        .functions
        .get(&func.decl.name.name)
        .unwrap();
    let (args_ty, ret_ty) = builder
        .ctx
        .body
        .function_signatures
        .get(&fn_id)
        .unwrap()
        .clone();

    builder.ret_local = builder.body.locals.len();
    builder.body.locals.push(Local::new(
        None,
        LocalKind::ReturnPointer,
        ret_ty,
        None,
        false,
    ));

    for (arg, ty) in func.decl.params.iter().zip(args_ty) {
        builder
            .name_to_local
            .insert(arg.name.name.clone(), builder.body.locals.len());
        builder.body.locals.push(Local::new(
            Some(arg.name.span),
            LocalKind::Arg,
            ty,
            Some(arg.name.name.clone()),
            false,
        ));
    }

    // Get all locals
    for stmt in &func.body {
        if let statements::Statement::Let(info) = stmt {
            match &info.target {
                LetStmtTarget::Simple { name, r#type } => {
                    let ty = lower_type(&builder.ctx, r#type, builder.local_module)?;
                    builder
                        .name_to_local
                        .insert(name.name.clone(), builder.body.locals.len());
                    builder.body.locals.push(Local::new(
                        Some(name.span),
                        LocalKind::Temp,
                        ty,
                        Some(name.name.clone()),
                        info.is_mutable,
                    ));
                }
                LetStmtTarget::Destructure(_) => todo!(),
            }
        } else if let statements::Statement::For(info) = stmt {
            if let Some(info) = &info.init {
                match &info.target {
                    LetStmtTarget::Simple { name, r#type } => {
                        let ty = lower_type(&builder.ctx, r#type, builder.local_module)?;
                        builder
                            .name_to_local
                            .insert(name.name.clone(), builder.body.locals.len());
                        builder.body.locals.push(Local::new(
                            Some(name.span),
                            LocalKind::Temp,
                            ty,
                            Some(name.name.clone()),
                            info.is_mutable,
                        ));
                    }
                    LetStmtTarget::Destructure(_) => todo!(),
                }
            }
        }
    }

    let ret_type = func
        .decl
        .ret_type
        .as_ref()
        .map(|r| lower_type(&builder.ctx, r, builder.local_module))
        .transpose()?
        .unwrap_or(Ty {
            span: None,
            kind: TyKind::Unit,
        });

    for stmt in &func.body {
        lower_statement(&mut builder, stmt, ret_type.clone())?;
    }

    let statements = std::mem::take(&mut builder.statements);
    builder.body.basic_blocks.push(BasicBlock {
        statements,
        terminator: Box::new(Terminator {
            span: None,
            kind: TerminatorKind::Return,
        }),
    });

    let (mut ctx, body) = (builder.ctx, builder.body);
    ctx.unresolved_function_signatures.remove(&body.id);
    ctx.body.functions.insert(body.id, body);

    Ok(ctx)
}

fn lower_func_decl(
    ctx: BuildCtx,
    func: &FunctionDecl,
    module_id: DefId,
) -> Result<BuildCtx, LoweringError> {
    let is_intrinsic: Option<ConcreteIntrinsic> = None;

    // TODO: parse insintrics here.

    let builder = FnBodyBuilder {
        body: FnBody {
            basic_blocks: Vec::new(),
            locals: Vec::new(),
            is_extern: func.is_extern,
            is_intrinsic,
            name: func.name.name.clone(),
            id: {
                let body = ctx.body.modules.get(&module_id).unwrap();
                *body.symbols.functions.get(&func.name.name).unwrap()
            },
        },
        local_module: module_id,
        ret_local: 0,
        name_to_local: HashMap::new(),
        statements: Vec::new(),
        ctx,
    };

    let (mut ctx, body) = (builder.ctx, builder.body);
    ctx.unresolved_function_signatures.remove(&body.id);
    ctx.body.functions.insert(body.id, body);

    Ok(ctx)
}

fn lower_statement(
    builder: &mut FnBodyBuilder,
    info: &concrete_ast::statements::Statement,
    ret_type: Ty,
) -> Result<(), LoweringError> {
    match info {
        statements::Statement::Assign(info) => lower_assign(builder, info)?,
        statements::Statement::Match(_) => todo!(),
        statements::Statement::For(info) => {
            lower_for(builder, info)?;
            assert!(builder.statements.is_empty());
        }
        statements::Statement::If(info) => {
            lower_if_statement(builder, info)?;
            assert!(builder.statements.is_empty());
        }
        statements::Statement::Let(info) => lower_let(builder, info)?,
        statements::Statement::Return(info) => {
            lower_return(builder, info, ret_type)?;
        }
        statements::Statement::While(info) => {
            lower_while(builder, info)?;
            assert!(builder.statements.is_empty());
        }
        statements::Statement::FnCall(info) => {
            lower_fn_call(builder, info)?;
        }
    }
    Ok(())
}

fn lower_while(builder: &mut FnBodyBuilder, info: &WhileStmt) -> Result<(), LoweringError> {
    let statements = std::mem::take(&mut builder.statements);
    builder.body.basic_blocks.push(BasicBlock {
        statements,
        terminator: Box::new(Terminator {
            span: None,
            kind: TerminatorKind::Goto {
                target: builder.body.basic_blocks.len() + 1,
            },
        }),
    });

    let (discriminator, discriminator_type, _disc_span) =
        lower_expression(builder, &info.value, None)?;

    let local = builder.add_temp_local(TyKind::Bool);
    let place = Place {
        local,
        projection: vec![],
    };

    builder.statements.push(Statement {
        span: None,
        kind: StatementKind::Assign(place.clone(), discriminator),
    });

    // keep idx to change terminator
    let check_block_idx = builder.body.basic_blocks.len();

    let statements = std::mem::take(&mut builder.statements);
    builder.body.basic_blocks.push(BasicBlock {
        statements,
        terminator: Box::new(Terminator {
            span: None,
            kind: TerminatorKind::Unreachable,
        }),
    });

    // keep idx for switch targets
    let first_then_block_idx = builder.body.basic_blocks.len();

    for stmt in &info.contents {
        lower_statement(
            builder,
            stmt,
            builder.body.locals[builder.ret_local].ty.clone(),
        )?;
    }

    builder.body.basic_blocks.len();
    let statements = std::mem::take(&mut builder.statements);
    builder.body.basic_blocks.push(BasicBlock {
        statements,
        terminator: Box::new(Terminator {
            span: None,
            kind: TerminatorKind::Goto {
                target: check_block_idx,
            },
        }),
    });

    let otherwise_block_idx = builder.body.basic_blocks.len();

    let targets = SwitchTargets {
        values: vec![discriminator_type.kind.get_falsy_value()],
        targets: vec![otherwise_block_idx, first_then_block_idx],
    };

    let kind = TerminatorKind::SwitchInt {
        discriminator: Operand::Place(place),
        targets,
    };
    builder.body.basic_blocks[check_block_idx].terminator.kind = kind;

    Ok(())
}

fn lower_for(builder: &mut FnBodyBuilder, info: &ForStmt) -> Result<(), LoweringError> {
    if let Some(init) = &info.init {
        lower_let(builder, init)?;
    }

    let statements = std::mem::take(&mut builder.statements);
    builder.body.basic_blocks.push(BasicBlock {
        statements,
        terminator: Box::new(Terminator {
            span: None,
            kind: TerminatorKind::Goto {
                target: builder.body.basic_blocks.len() + 1,
            },
        }),
    });

    let (discriminator, discriminator_type, _disc_span) = if let Some(condition) = &info.condition {
        let (discriminator, discriminator_type, span) = lower_expression(builder, condition, None)?;

        (discriminator, discriminator_type, Some(span))
    } else {
        // todo: don't use discriminator when no loop condition
        let discriminator_type = Ty {
            span: None,
            kind: TyKind::Bool,
        };

        let discriminator = Rvalue::Use(Operand::Const(ConstData {
            ty: discriminator_type.clone(),
            data: ConstKind::Value(ValueTree::Leaf(ConstValue::Bool(true))),
        }));

        (discriminator, discriminator_type, None)
    };

    let local = builder.add_temp_local(TyKind::Bool);
    let place = Place {
        local,
        projection: vec![],
    };

    builder.statements.push(Statement {
        span: None,
        kind: StatementKind::Assign(place.clone(), discriminator),
    });

    // keep idx to change terminator
    let check_block_idx = builder.body.basic_blocks.len();

    let statements = std::mem::take(&mut builder.statements);
    builder.body.basic_blocks.push(BasicBlock {
        statements,
        terminator: Box::new(Terminator {
            span: None,
            kind: TerminatorKind::Unreachable,
        }),
    });

    // keep idx for switch targets
    let first_then_block_idx = builder.body.basic_blocks.len();

    for stmt in &info.contents {
        lower_statement(
            builder,
            stmt,
            builder.body.locals[builder.ret_local].ty.clone(),
        )?;
    }

    if let Some(post) = &info.post {
        lower_assign(builder, post)?;
    }

    builder.body.basic_blocks.len();
    let statements = std::mem::take(&mut builder.statements);
    builder.body.basic_blocks.push(BasicBlock {
        statements,
        terminator: Box::new(Terminator {
            span: None,
            kind: TerminatorKind::Goto {
                target: check_block_idx,
            },
        }),
    });

    let otherwise_block_idx = builder.body.basic_blocks.len();

    let targets = SwitchTargets {
        values: vec![discriminator_type.kind.get_falsy_value()],
        targets: vec![otherwise_block_idx, first_then_block_idx],
    };

    let kind = TerminatorKind::SwitchInt {
        discriminator: Operand::Place(place),
        targets,
    };
    builder.body.basic_blocks[check_block_idx].terminator.kind = kind;

    Ok(())
}

fn lower_if_statement(builder: &mut FnBodyBuilder, info: &IfExpr) -> Result<(), LoweringError> {
    let (discriminator, discriminator_type, _disc_span) =
        lower_expression(builder, &info.value, None)?;

    let local = builder.add_temp_local(TyKind::Bool);
    let place = Place {
        local,
        projection: vec![],
    };

    builder.statements.push(Statement {
        span: None,
        kind: StatementKind::Assign(place.clone(), discriminator),
    });

    // keep idx to change terminator
    let current_block_idx = builder.body.basic_blocks.len();

    let statements = std::mem::take(&mut builder.statements);
    builder.body.basic_blocks.push(BasicBlock {
        statements,
        terminator: Box::new(Terminator {
            span: None,
            kind: TerminatorKind::Unreachable,
        }),
    });

    // keep idx for switch targets
    let first_then_block_idx = builder.body.basic_blocks.len();

    for stmt in &info.contents {
        lower_statement(
            builder,
            stmt,
            builder.body.locals[builder.ret_local].ty.clone(),
        )?;
    }

    // keet idx to change terminator
    let last_then_block_idx = {
        builder.body.basic_blocks.len();
        let statements = std::mem::take(&mut builder.statements);
        builder.body.basic_blocks.push(BasicBlock {
            statements,
            terminator: Box::new(Terminator {
                span: None,
                kind: TerminatorKind::Unreachable,
            }),
        });
        builder.body.basic_blocks.len() - 1
    };

    let first_else_block_idx = builder.body.basic_blocks.len();

    if let Some(contents) = &info.r#else {
        for stmt in contents {
            lower_statement(
                builder,
                stmt,
                builder.body.locals[builder.ret_local].ty.clone(),
            )?;
        }

        let statements = std::mem::take(&mut builder.statements);
        builder.body.basic_blocks.push(BasicBlock {
            statements,
            terminator: Box::new(Terminator {
                span: None,
                kind: TerminatorKind::Goto {
                    target: builder.body.basic_blocks.len() + 1,
                },
            }),
        });
    }

    let targets = SwitchTargets {
        values: vec![discriminator_type.kind.get_falsy_value()],
        targets: vec![first_else_block_idx, first_then_block_idx],
    };
    let kind = TerminatorKind::SwitchInt {
        discriminator: Operand::Place(place),
        targets,
    };
    builder.body.basic_blocks[current_block_idx].terminator.kind = kind;

    let next_block_idx = builder.body.basic_blocks.len();

    builder.body.basic_blocks[last_then_block_idx]
        .terminator
        .kind = TerminatorKind::Goto {
        target: next_block_idx,
    };

    Ok(())
}

fn lower_let(builder: &mut FnBodyBuilder, info: &LetStmt) -> Result<(), LoweringError> {
    match &info.target {
        LetStmtTarget::Simple { name, r#type } => {
            let ty = lower_type(&builder.ctx, r#type, builder.local_module)?;
            let (rvalue, rvalue_ty, rvalue_span) =
                lower_expression(builder, &info.value, Some(ty.clone()))?;

            if ty.kind != rvalue_ty.kind {
                return Err(LoweringError::UnexpectedType {
                    span: rvalue_span,
                    found: rvalue_ty,
                    expected: ty.clone(),
                    program_id: builder.local_module.program_id,
                });
            }

            let local_idx = builder.name_to_local.get(&name.name).copied().unwrap();
            builder.statements.push(Statement {
                span: Some(name.span),
                kind: StatementKind::StorageLive(local_idx),
            });
            builder.statements.push(Statement {
                span: Some(name.span),
                kind: StatementKind::Assign(
                    Place {
                        local: local_idx,
                        projection: vec![],
                    },
                    rvalue,
                ),
            });
        }
        LetStmtTarget::Destructure(_) => todo!(),
    };
    Ok(())
}

fn lower_assign(builder: &mut FnBodyBuilder, info: &AssignStmt) -> Result<(), LoweringError> {
    let (mut place, mut ty, _path_span) = lower_path(builder, &info.target)?;

    if !builder.body.locals[place.local].is_mutable() {
        return Err(LoweringError::NotMutable {
            span: info.span,
            declare_span: builder.body.locals[place.local].span,
            program_id: builder.body.id.program_id,
        });
    }

    for _ in 0..info.derefs {
        match &ty.kind {
            TyKind::Ref(inner, is_mut) | TyKind::Ptr(inner, is_mut) => {
                if matches!(is_mut, Mutability::Not) {
                    Err(LoweringError::BorrowNotMutable {
                        span: info.target.first.span,
                        name: info.target.first.name.clone(),
                        type_span: ty.span,
                        program_id: builder.local_module.program_id,
                    })?;
                }
                ty = *inner.clone();
            }
            _ => unreachable!(),
        }
        place.projection.push(PlaceElem::Deref);
    }

    let (rvalue, rvalue_ty, rvalue_span) =
        lower_expression(builder, &info.value, Some(ty.clone()))?;

    if ty.kind != rvalue_ty.kind {
        return Err(LoweringError::UnexpectedType {
            span: rvalue_span,
            found: rvalue_ty,
            expected: ty.clone(),
            program_id: builder.local_module.program_id,
        });
    }

    builder.statements.push(Statement {
        span: Some(info.target.first.span),
        kind: StatementKind::Assign(place, rvalue),
    });

    Ok(())
}

fn lower_return(
    builder: &mut FnBodyBuilder,
    info: &ReturnStmt,
    ret_type: Ty,
) -> Result<(), LoweringError> {
    if let Some(value_exp) = &info.value {
        let (value, value_ty, _exp_span) =
            lower_expression(builder, value_exp, Some(ret_type.clone()))?;

        if ret_type.kind != value_ty.kind {
            return Err(LoweringError::UnexpectedType {
                span: info.span,
                found: value_ty,
                expected: ret_type.clone(),
                program_id: builder.local_module.program_id,
            });
        }

        builder.statements.push(Statement {
            span: None,
            kind: StatementKind::Assign(
                Place {
                    local: builder.ret_local,
                    projection: vec![],
                },
                value,
            ),
        });
    }

    let statements = std::mem::take(&mut builder.statements);
    builder.body.basic_blocks.push(BasicBlock {
        statements,
        terminator: Box::new(Terminator {
            span: None,
            kind: TerminatorKind::Return,
        }),
    });

    Ok(())
}

fn find_expression_type(builder: &mut FnBodyBuilder, info: &Expression) -> Option<Ty> {
    match info {
        Expression::Value(value, _) => match value {
            ValueExpr::ConstBool(_, span) => Some(Ty {
                span: Some(*span),
                kind: TyKind::Bool,
            }),
            ValueExpr::ConstChar(_, span) => Some(Ty {
                span: Some(*span),
                kind: TyKind::Char,
            }),
            ValueExpr::ConstInt(_, _span) => None,
            ValueExpr::ConstFloat(_, _span) => None,
            ValueExpr::ConstStr(_, span) => Some(Ty {
                span: Some(*span),
                kind: TyKind::String,
            }),
            ValueExpr::Path(path) => {
                let local = builder.get_local(&path.first.name).unwrap(); // todo handle segments
                Some(local.ty.clone())
            }
        },
        Expression::FnCall(info) => {
            let fn_id = {
                let mod_body = builder.get_module_body();

                if let Some(id) = mod_body.symbols.functions.get(&info.target.name) {
                    *id
                } else {
                    *mod_body
                        .imports
                        .get(&info.target.name)
                        .expect("function call not found")
                }
            };
            let fn_sig = builder.ctx.body.function_signatures.get(&fn_id).unwrap();
            Some(fn_sig.1.clone())
        }
        Expression::Match(_) => None,
        Expression::If(_) => None,
        Expression::UnaryOp(_, info) => find_expression_type(builder, info),
        Expression::BinaryOp(lhs, op, rhs) => {
            if matches!(op, BinaryOp::Logic(_)) {
                Some(Ty {
                    span: None,
                    kind: TyKind::Bool,
                })
            } else {
                find_expression_type(builder, lhs).or(find_expression_type(builder, rhs))
            }
        }
        Expression::Deref(_, _) => {
            todo!()
        }
        Expression::AsRef(_, _, _) => todo!(),
        Expression::StructInit(info) => {
            let id = *builder
                .get_module_body()
                .symbols
                .structs
                .get(&info.name.name)
                .expect("struct not found");

            // todo: struct generics
            Some(Ty {
                span: Some(info.span),
                kind: TyKind::Struct {
                    id,
                    generics: vec![],
                },
            })
        }
        Expression::Cast(_, _, _) => todo!(),
        Expression::ArrayInit(info) => {
            let first_element = info.values.first()?;

            let first_type = find_expression_type(builder, first_element)?;

            let length = info.values.len() as u64;

            Some(Ty {
                span: Some(info.span),
                kind: TyKind::Array(
                    Box::new(first_type),
                    Box::new(ConstData {
                        ty: Ty {
                            span: None,
                            kind: TyKind::Uint(UintTy::U64),
                        },
                        data: ConstKind::Value(ValueTree::Leaf(ConstValue::U64(length))),
                    }),
                ),
            })
        }
    }
}

fn lower_expression(
    builder: &mut FnBodyBuilder,
    info: &Expression,
    type_hint: Option<Ty>,
) -> Result<(Rvalue, Ty, Span), LoweringError> {
    Ok(match info {
        Expression::Value(info, span) => {
            let value = lower_value_expr(builder, info, type_hint)?;
            (value.0, value.1, *span)
        }
        Expression::FnCall(info) => lower_fn_call(builder, info)?,
        Expression::Match(_) => todo!(),
        Expression::If(_) => todo!(),
        Expression::UnaryOp(_, _) => todo!(),
        Expression::BinaryOp(lhs, op, rhs) => lower_binary_op(builder, lhs, *op, rhs, type_hint)?,
        Expression::Deref(info, deref_span) => {
            let (value, ty, _span) = lower_expression(builder, info, type_hint)?;

            let mut place = match value {
                Rvalue::Ref(_, place) => place,
                Rvalue::Use(op) => match op {
                    Operand::Place(place) => place,
                    Operand::Const(_) => todo!("deref to constant data not yet implemented"),
                },
                value => todo!("deref not implemented for {value:?}"),
            };

            let ty = Ty {
                span: Some(*deref_span),
                kind: match ty.kind {
                    TyKind::Ref(inner, _) => inner.kind.clone(),
                    TyKind::Ptr(inner, _) => inner.kind.clone(),
                    _ => todo!(),
                },
            };

            place.projection.push(PlaceElem::Deref);

            (Rvalue::Use(Operand::Place(place)), ty, *deref_span)
        }
        Expression::AsRef(inner, mutable, asref_span) => {
            let type_hint = match type_hint {
                Some(inner) => match inner.kind {
                    TyKind::Ref(inner, _) => Some(*inner.clone()),
                    _ => unreachable!(),
                },
                None => None,
            };
            let (value, ty, _ref_target_span) = lower_expression(builder, inner, type_hint)?;

            if let Some(local) = value.get_local() {
                if *mutable && !builder.body.locals[local].mutable {
                    return Err(LoweringError::CantTakeMutableBorrow {
                        span: *asref_span,
                        declare_span: builder.body.locals[local].span,
                        program_id: builder.body.id.program_id,
                    });
                }
            }

            let mutability = match mutable {
                false => Mutability::Not,
                true => Mutability::Mut,
            };

            // check if its a use directly, to avoid a temporary.
            let rvalue = match value {
                Rvalue::Use(op) => Rvalue::Ref(
                    mutability,
                    match op {
                        Operand::Place(place) => place,
                        Operand::Const(_) => todo!("reference to literals not implemented yet"),
                    },
                ),
                value => {
                    let inner_local = builder.add_local(Local::temp(ty.clone()));
                    let inner_place = Place {
                        local: inner_local,
                        projection: Default::default(),
                    };

                    builder.statements.push(Statement {
                        span: None,
                        kind: StatementKind::StorageLive(inner_local),
                    });

                    builder.statements.push(Statement {
                        span: None,
                        kind: StatementKind::Assign(inner_place.clone(), value),
                    });
                    Rvalue::Ref(mutability, inner_place)
                }
            };

            let ty = Ty {
                span: Some(*asref_span),
                kind: TyKind::Ref(Box::new(ty.clone()), mutability),
            };

            (rvalue, ty, *asref_span)
        }
        Expression::StructInit(info) => {
            let id = *builder
                .get_module_body()
                .symbols
                .structs
                .get(&info.name.name)
                .expect("struct not found");
            let struct_body = builder.ctx.body.structs.get(&id).unwrap().clone();
            let ty = Ty {
                span: Some(info.span),
                kind: TyKind::Struct {
                    id,
                    generics: vec![],
                },
            };
            let struct_local = builder.add_local(Local::temp(ty.clone()));

            let place = Place {
                local: struct_local,
                projection: Default::default(),
            };

            builder.statements.push(Statement {
                span: None,
                kind: StatementKind::StorageLive(struct_local),
            });

            for (field, value) in info.fields.iter() {
                let idx = *struct_body
                    .name_to_idx
                    .get(&field.name)
                    .expect("failed to find field");
                let mut field_place = place.clone();
                field_place.projection.push(PlaceElem::Field(idx));

                let variant = &struct_body.variants[idx].ty;

                let (value, _value_ty, _field_span) =
                    lower_expression(builder, &value.value, Some(variant.clone()))?;

                builder.statements.push(Statement {
                    span: Some(info.span),
                    kind: StatementKind::Assign(field_place, value),
                });
            }

            (Rvalue::Use(Operand::Place(place)), ty, info.span)
        }
        Expression::Cast(value, cast_ty, span) => {
            let (value, ty, _span) = lower_expression(builder, value, None)?;

            let new_ty = lower_type(&builder.ctx, cast_ty, builder.local_module)?;

            // todo: check if the cast is valid

            // check if its a use directly, to avoid a temporary.
            let rvalue = match value {
                Rvalue::Use(op) => Rvalue::Cast(op, new_ty.clone(), *span),
                value => {
                    let inner_local = builder.add_local(Local::temp(ty.clone()));
                    let inner_place = Place {
                        local: inner_local,
                        projection: Default::default(),
                    };

                    builder.statements.push(Statement {
                        span: None,
                        kind: StatementKind::StorageLive(inner_local),
                    });

                    builder.statements.push(Statement {
                        span: None,
                        kind: StatementKind::Assign(inner_place.clone(), value),
                    });
                    Rvalue::Cast(Operand::Place(inner_place), new_ty.clone(), *span)
                }
            };

            (rvalue, new_ty, *span)
        }
        Expression::ArrayInit(info) => {
            let element_type_hint = type_hint.and_then(|type_hint| match type_hint.kind {
                TyKind::Array(type_hint, _) => Some(*type_hint),
                _ => None,
            });

            let mut values = info.values.iter().enumerate();

            // Extract the first value from the array init. It's type will be used as type hint for the following elements.
            let (first_idx, first_element) = values.next().expect("array init cannot be empty");
            let (first_value, element_type, _element_span) =
                lower_expression(builder, first_element, element_type_hint)?;

            let length = info.values.len() as u64;

            let ty = Ty {
                span: Some(info.span),
                kind: TyKind::Array(
                    Box::new(element_type.clone()),
                    Box::new(ConstData {
                        ty: Ty {
                            span: None,
                            kind: TyKind::Uint(UintTy::U64),
                        },
                        data: ConstKind::Value(ValueTree::Leaf(ConstValue::U64(length))),
                    }),
                ),
            };

            // Create and init local for the array init expression.
            let array_local = builder.add_local(Local::temp(ty.clone()));
            let place = Place {
                local: array_local,
                projection: Default::default(),
            };
            builder.statements.push(Statement {
                span: None,
                kind: StatementKind::StorageLive(array_local),
            });

            // Assign the first value of the expression
            let mut first_place = place.clone();
            first_place
                .projection
                .push(PlaceElem::ConstantIndex(first_idx as u64));
            builder.statements.push(Statement {
                span: Some(info.span),
                kind: StatementKind::Assign(first_place, first_value),
            });

            // Loop over the remaining values and assign them
            for (idx, element) in values {
                let mut element_place = place.clone();
                element_place
                    .projection
                    .push(PlaceElem::ConstantIndex(idx as u64));

                let (value, _value_ty, _field_span) =
                    lower_expression(builder, element, Some(element_type.clone()))?;

                builder.statements.push(Statement {
                    span: Some(info.span),
                    kind: StatementKind::Assign(element_place, value),
                });
            }

            (Rvalue::Use(Operand::Place(place)), ty, info.span)
        }
    })
}

fn lower_fn_call(
    builder: &mut FnBodyBuilder,
    info: &FnCallOp,
) -> Result<(Rvalue, Ty, Span), LoweringError> {
    let fn_id = {
        let mod_body = builder.get_module_body();

        if let Some(id) = mod_body.symbols.functions.get(&info.target.name) {
            *id
        } else {
            *mod_body
                .imports
                .get(&info.target.name)
                .ok_or(LoweringError::FunctionNotFound {
                    span: info.target.span,
                    function: info.target.name.clone(),
                    program_id: builder.local_module.program_id,
                })?
        }
    };
    let (args_ty, ret_ty) = {
        if let Some(x) = builder.ctx.body.function_signatures.get(&fn_id) {
            x.clone()
        } else {
            let (args, ret) = builder
                .ctx
                .unresolved_function_signatures
                .get(&fn_id)
                .unwrap();

            let args: Vec<Ty> = args
                .iter()
                .map(|arg| lower_type(&builder.ctx, arg, builder.local_module))
                .collect::<Result<Vec<_>, _>>()?;
            let ret = ret
                .as_ref()
                .map(|arg| lower_type(&builder.ctx, arg, builder.local_module))
                .unwrap_or(Ok(Ty {
                    span: None,
                    kind: TyKind::Unit,
                }))?;
            builder
                .ctx
                .body
                .function_signatures
                .insert(fn_id, (args.clone(), ret.clone()));
            (args, ret)
        }
    };

    let mut args = Vec::new();

    for (arg, arg_ty) in info.args.iter().zip(args_ty) {
        let rvalue = lower_expression(builder, arg, Some(arg_ty.clone()))?;
        args.push(rvalue.0);
    }

    let dest_local = builder.add_local(Local::temp(ret_ty.clone()));

    let dest_place = Place {
        local: dest_local,
        projection: Vec::new(),
    };

    let target_block = builder.body.basic_blocks.len() + 1;

    // todo: check if function is diverging such as exit().
    let kind = TerminatorKind::Call {
        func: fn_id,
        args,
        destination: dest_place.clone(),
        target: Some(target_block),
    };

    let statements = std::mem::take(&mut builder.statements);
    builder.body.basic_blocks.push(BasicBlock {
        statements,
        terminator: Box::new(Terminator {
            span: Some(info.target.span),
            kind,
        }),
    });

    Ok((
        Rvalue::Use(Operand::Place(dest_place)),
        ret_ty.clone(),
        info.span,
    ))
}

fn lower_binary_op(
    builder: &mut FnBodyBuilder,
    lhs: &Expression,
    op: BinaryOp,
    rhs: &Expression,
    type_hint: Option<Ty>,
) -> Result<(Rvalue, Ty, Span), LoweringError> {
    let (lhs, lhs_ty, lhs_span) = if type_hint.is_none() {
        let ty = find_expression_type(builder, lhs).unwrap_or_else(|| {
            find_expression_type(builder, rhs).expect(
                "couldn't find the expression type, this shouldnt happen and it's a compiler bug",
            )
        });
        lower_expression(builder, lhs, Some(ty))?
    } else {
        lower_expression(builder, lhs, type_hint.clone())?
    };

    // We must handle the special case where you can do ptr + offset.
    let is_lhs_ptr = matches!(lhs_ty.kind, TyKind::Ptr(_, _));

    let (rhs, rhs_ty, rhs_span) = if type_hint.is_none() {
        let ty = find_expression_type(builder, rhs).unwrap_or(lhs_ty.clone());
        lower_expression(builder, rhs, if is_lhs_ptr { None } else { Some(ty) })?
    } else {
        lower_expression(
            builder,
            rhs,
            if is_lhs_ptr { None } else { type_hint.clone() },
        )?
    };

    if !is_lhs_ptr && lhs_ty != rhs_ty {
        return Err(LoweringError::UnexpectedType {
            span: rhs_span,
            found: rhs_ty,
            expected: lhs_ty,
            program_id: builder.local_module.program_id,
        });
    }

    let lhs_local = builder.add_local(Local::temp(lhs_ty.clone()));
    let rhs_local = builder.add_local(Local::temp(rhs_ty));
    let lhs_place = Place {
        local: lhs_local,
        projection: vec![],
    };
    let rhs_place = Place {
        local: rhs_local,
        projection: vec![],
    };

    builder.statements.push(Statement {
        span: None,
        kind: StatementKind::StorageLive(lhs_local),
    });

    builder.statements.push(Statement {
        span: None,
        kind: StatementKind::Assign(lhs_place.clone(), lhs),
    });

    builder.statements.push(Statement {
        span: None,
        kind: StatementKind::StorageLive(rhs_local),
    });

    builder.statements.push(Statement {
        span: None,
        kind: StatementKind::Assign(rhs_place.clone(), rhs),
    });

    let lhs = Operand::Place(lhs_place);
    let rhs = Operand::Place(rhs_place);

    let full_span = Span::new(lhs_span.from, rhs_span.to);

    Ok(match op {
        BinaryOp::Arith(op) => (
            match op {
                ArithOp::Add => Rvalue::BinaryOp(BinOp::Add, (lhs, rhs)),
                ArithOp::Sub => Rvalue::BinaryOp(BinOp::Sub, (lhs, rhs)),
                ArithOp::Mul => Rvalue::BinaryOp(BinOp::Mul, (lhs, rhs)),
                ArithOp::Div => Rvalue::BinaryOp(BinOp::Div, (lhs, rhs)),
                ArithOp::Mod => Rvalue::BinaryOp(BinOp::Mod, (lhs, rhs)),
            },
            lhs_ty,
            full_span,
        ),
        BinaryOp::Logic(op) => (
            match op {
                LogicOp::And => Rvalue::LogicOp(LogOp::And, (lhs, rhs)),
                LogicOp::Or => Rvalue::LogicOp(LogOp::Or, (lhs, rhs)),
            },
            Ty {
                span: Some(full_span),
                kind: TyKind::Bool,
            },
            full_span,
        ),
        BinaryOp::Compare(op) => (
            match op {
                CmpOp::Eq => Rvalue::BinaryOp(BinOp::Eq, (lhs, rhs)),
                CmpOp::NotEq => Rvalue::BinaryOp(BinOp::Ne, (lhs, rhs)),
                CmpOp::Lt => Rvalue::BinaryOp(BinOp::Lt, (lhs, rhs)),
                CmpOp::LtEq => Rvalue::BinaryOp(BinOp::Le, (lhs, rhs)),
                CmpOp::Gt => Rvalue::BinaryOp(BinOp::Gt, (lhs, rhs)),
                CmpOp::GtEq => Rvalue::BinaryOp(BinOp::Ge, (lhs, rhs)),
            },
            Ty {
                span: Some(full_span),
                kind: TyKind::Bool,
            },
            full_span,
        ),
        BinaryOp::Bitwise(op) => (
            match op {
                BitwiseOp::And => Rvalue::BinaryOp(BinOp::BitAnd, (lhs, rhs)),
                BitwiseOp::Or => Rvalue::BinaryOp(BinOp::BitXor, (lhs, rhs)),
                BitwiseOp::Xor => Rvalue::BinaryOp(BinOp::BitXor, (lhs, rhs)),
            },
            lhs_ty,
            full_span,
        ),
    })
}

fn lower_value_expr(
    builder: &mut FnBodyBuilder,
    info: &ValueExpr,
    type_hint: Option<Ty>,
) -> Result<(Rvalue, Ty), LoweringError> {
    Ok(match info {
        ValueExpr::ConstBool(value, const_span) => (
            Rvalue::Use(Operand::Const(ConstData {
                ty: Ty {
                    span: Some(*const_span),
                    kind: TyKind::Bool,
                },
                data: ConstKind::Value(ValueTree::Leaf(ConstValue::Bool(*value))),
            })),
            Ty {
                span: Some(*const_span),
                kind: TyKind::Bool,
            },
        ),
        ValueExpr::ConstChar(value, const_span) => (
            Rvalue::Use(Operand::Const(ConstData {
                ty: Ty {
                    span: Some(*const_span),
                    kind: TyKind::Char,
                },
                data: ConstKind::Value(ValueTree::Leaf(ConstValue::U32((*value) as u32))),
            })),
            Ty {
                span: Some(*const_span),
                kind: TyKind::Char,
            },
        ),
        ValueExpr::ConstInt(value, const_span) => {
            let (data, ty) = match type_hint {
                Some(ty) => (
                    ConstData {
                        ty: ty.clone(),
                        data: ConstKind::Value(ValueTree::Leaf(match ty.kind {
                            TyKind::Int(ty) => match ty {
                                IntTy::I8 => {
                                    ConstValue::I8((*value).try_into().expect("value out of range"))
                                }
                                IntTy::I16 => ConstValue::I16(
                                    (*value).try_into().expect("value out of range"),
                                ),
                                IntTy::I32 => ConstValue::I32(
                                    (*value).try_into().expect("value out of range"),
                                ),
                                IntTy::I64 => ConstValue::I64(
                                    (*value).try_into().expect("value out of range"),
                                ),
                                IntTy::I128 => ConstValue::I128(
                                    (*value).try_into().expect("value out of range"),
                                ),
                            },
                            TyKind::Uint(ty) => match ty {
                                UintTy::U8 => {
                                    ConstValue::U8((*value).try_into().expect("value out of range"))
                                }
                                UintTy::U16 => ConstValue::U16(
                                    (*value).try_into().expect("value out of range"),
                                ),
                                UintTy::U32 => ConstValue::U32(
                                    (*value).try_into().expect("value out of range"),
                                ),
                                UintTy::U64 => ConstValue::U64(
                                    (*value).try_into().expect("value out of range"),
                                ),
                                UintTy::U128 => ConstValue::U128(*value),
                            },
                            TyKind::Bool => ConstValue::Bool(*value != 0),
                            TyKind::Ptr(ref _inner, _mutable) => {
                                ConstValue::I64((*value).try_into().expect("value out of range"))
                            }
                            x => unreachable!("{:?}", x),
                        })),
                    },
                    ty,
                ),
                None => (
                    ConstData {
                        ty: Ty {
                            span: Some(*const_span),
                            kind: TyKind::Int(IntTy::I64),
                        },
                        data: ConstKind::Value(ValueTree::Leaf(ConstValue::I64(
                            (*value).try_into().expect("value out of range"),
                        ))),
                    },
                    Ty {
                        span: Some(*const_span),
                        kind: TyKind::Int(IntTy::I64),
                    },
                ),
            };

            (Rvalue::Use(Operand::Const(data)), ty)
        }
        ValueExpr::ConstFloat(value, const_span) => {
            let (data, ty) = match type_hint {
                Some(ty) => (
                    ConstData {
                        ty: ty.clone(),
                        data: ConstKind::Value(ValueTree::Leaf(match &ty.kind {
                            TyKind::Float(ty) => match ty {
                                FloatTy::F32 => {
                                    ConstValue::F32(value.parse().expect("error parsing float"))
                                }
                                FloatTy::F64 => {
                                    ConstValue::F64(value.parse().expect("error parsing float"))
                                }
                            },
                            _ => unreachable!(),
                        })),
                    },
                    ty,
                ),
                None => (
                    ConstData {
                        ty: Ty {
                            span: Some(*const_span),
                            kind: TyKind::Float(FloatTy::F64),
                        },
                        data: ConstKind::Value(ValueTree::Leaf(ConstValue::F64(
                            value.parse().expect("error parsing float"),
                        ))),
                    },
                    Ty {
                        span: Some(*const_span),
                        kind: TyKind::Float(FloatTy::F64),
                    },
                ),
            };

            (Rvalue::Use(Operand::Const(data)), ty)
        }
        ValueExpr::ConstStr(_, _) => todo!(),
        ValueExpr::Path(info) => {
            if builder.name_to_local.contains_key(&info.first.name) {
                let (place, place_ty, _span) = lower_path(builder, info)?;
                (Rvalue::Use(Operand::Place(place.clone())), place_ty)
            } else {
                let mod_body = builder.get_module_body();

                let Some(&constant_id) = mod_body.symbols.constants.get(&info.first.name) else {
                    return Err(LoweringError::UseOfUndeclaredVariable {
                        span: info.span,
                        name: info.first.name.clone(),
                        program_id: builder.local_module.program_id,
                    });
                };

                let constant_value = builder
                    .ctx
                    .body
                    .constants
                    .get(&constant_id)
                    .expect("constant should exist")
                    .value
                    .clone();

                let ty = constant_value.ty.clone();

                (Rvalue::Use(Operand::Const(constant_value)), ty)
            }
        }
    })
}

pub fn lower_path(
    builder: &mut FnBodyBuilder,
    info: &PathOp,
) -> Result<(Place, Ty, Span), LoweringError> {
    let local = *builder.name_to_local.get(&info.first.name).ok_or(
        LoweringError::UseOfUndeclaredVariable {
            span: info.span,
            name: info.first.name.clone(),
            program_id: builder.local_module.program_id,
        },
    )?;

    let ty = builder.body.locals[local].ty.clone();
    let mut ty = ty;
    let mut projection = Vec::new();

    for segment in &info.extra {
        match segment {
            PathSegment::FieldAccess(name, field_span) => {
                // auto deref
                while let TyKind::Ref(inner, _) = ty.kind {
                    projection.push(PlaceElem::Deref);
                    ty = *inner;
                }

                if let TyKind::Struct { id, generics: _ } = ty.kind {
                    let struct_body = builder.ctx.body.structs.get(&id).unwrap();
                    let idx = *struct_body.name_to_idx.get(&name.name).ok_or_else(|| {
                        LoweringError::StructFieldNotFound {
                            span: *field_span,
                            name: name.name.clone(),
                            program_id: builder.local_module.program_id,
                        }
                    })?;
                    projection.push(PlaceElem::Field(idx));
                    ty = struct_body.variants[idx].ty.clone();
                }
            }
            PathSegment::ArrayIndex(expression, _) => {
                while let TyKind::Ref(inner, _) = ty.kind {
                    projection.push(PlaceElem::Deref);
                    ty = *inner;
                }

                if let TyKind::Array(element_type, _) = ty.kind {
                    // Assign the index expression to a temporary local
                    let (index, index_ty) = lower_value_expr(builder, expression, None)?;
                    let index_local = builder.add_temp_local(index_ty.kind);
                    let index_place = Place {
                        local: index_local,
                        projection: vec![],
                    };
                    builder.statements.push(Statement {
                        span: None,
                        kind: StatementKind::StorageLive(index_local),
                    });
                    builder.statements.push(Statement {
                        span: None,
                        kind: StatementKind::Assign(index_place.clone(), index),
                    });

                    // Use the local's value as index of the array
                    projection.push(PlaceElem::Index(index_local));

                    ty = *element_type;
                }
            }
        }
    }

    Ok((Place { local, projection }, ty, info.span))
}

pub fn lower_type(ctx: &BuildCtx, spec: &TypeSpec, module_id: DefId) -> Result<Ty, LoweringError> {
    Ok(match spec {
        TypeSpec::Simple {
            name,
            qualifiers,
            span,
        } => {
            let mut ty = Ty::new(span, name_to_tykind(ctx, &name.name, *span, module_id)?);

            for qual in qualifiers.iter().rev() {
                ty = match qual {
                    TypeQualifier::Ref => Ty::new(span, TyKind::Ref(Box::new(ty), Mutability::Not)),
                    TypeQualifier::RefMut => {
                        Ty::new(span, TyKind::Ref(Box::new(ty), Mutability::Mut))
                    }
                    TypeQualifier::Ptr => Ty::new(span, TyKind::Ptr(Box::new(ty), Mutability::Not)),
                    TypeQualifier::PtrMut => {
                        Ty::new(span, TyKind::Ptr(Box::new(ty), Mutability::Mut))
                    }
                }
            }
            ty
        }
        TypeSpec::Generic { span, .. } => Err(LoweringError::NotYetImplemented {
            span: *span,
            message: "Generics not yet implemented",
            program_id: module_id.program_id,
        })?,
        TypeSpec::Array {
            of_type,
            size,
            qualifiers,
            span,
        } => {
            let mut ty = Ty {
                span: Some(*span),
                kind: TyKind::Array(
                    Box::new(lower_type(ctx, of_type, module_id)?),
                    Box::new(ConstData {
                        ty: Ty {
                            span: Some(*span),
                            kind: TyKind::Uint(UintTy::U64),
                        },
                        data: ConstKind::Value(ValueTree::Leaf(ConstValue::U64(*size))),
                    }),
                ),
            };

            for qual in qualifiers.iter().rev() {
                ty = match qual {
                    TypeQualifier::Ref => Ty::new(span, TyKind::Ref(Box::new(ty), Mutability::Not)),
                    TypeQualifier::RefMut => {
                        Ty::new(span, TyKind::Ref(Box::new(ty), Mutability::Mut))
                    }
                    TypeQualifier::Ptr => Ty::new(span, TyKind::Ptr(Box::new(ty), Mutability::Not)),
                    TypeQualifier::PtrMut => {
                        Ty::new(span, TyKind::Ptr(Box::new(ty), Mutability::Mut))
                    }
                }
            }
            ty
        }
    })
}

pub fn name_to_tykind(
    ctx: &BuildCtx,
    name: &str,
    span: Span,
    module_id: DefId,
) -> Result<TyKind, LoweringError> {
    Ok(match name {
        "i64" => TyKind::Int(IntTy::I64),
        "i32" => TyKind::Int(IntTy::I32),
        "i16" => TyKind::Int(IntTy::I16),
        "i8" => TyKind::Int(IntTy::I8),
        "u64" => TyKind::Uint(UintTy::U64),
        "u32" => TyKind::Uint(UintTy::U32),
        "u16" => TyKind::Uint(UintTy::U16),
        "u8" => TyKind::Uint(UintTy::U8),
        "f32" => TyKind::Float(FloatTy::F32),
        "f64" => TyKind::Float(FloatTy::F64),
        "bool" => TyKind::Bool,
        "string" => TyKind::String,
        "char" => TyKind::Char,
        other => {
            let module = ctx.body.modules.get(&module_id).expect("module not found");
            if let Some(struct_id) = module.symbols.structs.get(other) {
                TyKind::Struct {
                    id: *struct_id,
                    generics: vec![],
                }
            } else {
                Err(LoweringError::UnrecognizedType {
                    span,
                    name: other.to_string(),
                    program_id: module_id.program_id,
                })?
            }
        }
    })
}<|MERGE_RESOLUTION|>--- conflicted
+++ resolved
@@ -17,17 +17,10 @@
 };
 
 use crate::{
-<<<<<<< HEAD
-    AdtBody, BasicBlock, BinOp, ConstBody, ConstData, ConstKind, ConstValue, DefId, FloatTy,
-    FnBody, IntTy, Local, LocalKind, LogOp, Mutability, Operand, Place, PlaceElem, ProgramBody,
-    Rvalue, Statement, StatementKind, SwitchTargets, Terminator, TerminatorKind, Ty, TyKind,
-    UintTy, ValueTree, VariantDef,
-=======
     AdtBody, BasicBlock, BinOp, ConcreteIntrinsic, ConstData, ConstKind, ConstValue, DefId,
     FloatTy, FnBody, IntTy, Local, LocalKind, LogOp, Mutability, Operand, Place, PlaceElem,
     ProgramBody, Rvalue, Statement, StatementKind, SwitchTargets, Terminator, TerminatorKind, Ty,
     TyKind, UintTy, ValueTree, VariantDef,
->>>>>>> e0e6fb2b
 };
 
 use self::errors::LoweringError;
