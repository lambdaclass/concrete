use std::collections::HashMap;

use common::{BuildCtx, FnBodyBuilder, IdGenerator};
use concrete_ast::{
    common::Span,
    expressions::{
        ArithOp, BinaryOp, BitwiseOp, CmpOp, Expression, FnCallOp, IfExpr, LogicOp, PathOp,
        PathSegment, ValueExpr,
    },
    functions::{FunctionDecl, FunctionDef},
    modules::{Module, ModuleDefItem},
    statements::{self, AssignStmt, LetStmt, LetStmtTarget, ReturnStmt, WhileStmt},
    structs::StructDecl,
    types::{TypeQualifier, TypeSpec},
    Program,
};

use crate::{
    AdtBody, BasicBlock, BinOp, ConstData, ConstKind, ConstValue, DefId, FloatTy, FnBody, IntTy,
    Local, LocalKind, LogOp, Mutability, Operand, Place, PlaceElem, ProgramBody, Rvalue, Statement,
    StatementKind, SwitchTargets, Terminator, TerminatorKind, Ty, TyKind, UintTy, ValueTree,
    VariantDef,
};

use self::errors::LoweringError;

pub mod common;
pub mod errors;
pub mod prepass;

pub fn lower_programs(program: &[Program]) -> Result<ProgramBody, LoweringError> {
    let mut ctx = BuildCtx {
        body: ProgramBody::default(),
        gen: IdGenerator::default(),
        unresolved_function_signatures: Default::default(),
    };

    for (program_id, program) in program.iter().enumerate() {
        ctx.gen.program_id = program_id;
        ctx.gen.current_id = 0;
        let file_path = program.file_path.as_ref().ok_or_else(|| {
            LoweringError::InternalError("Missing program file path".to_string(), program_id)
        })?;
        ctx.body.file_paths.insert(program_id, file_path.clone());

        // resolve symbols
        for module in &program.modules {
            ctx = prepass::prepass_module(ctx, module)?;
        }

        // resolve imports
        for module in &program.modules {
            ctx = prepass::prepass_imports(ctx, module)?;
        }

        for mod_def in &program.modules {
            let id = *ctx
                .body
                .top_level_module_names
                .get(&mod_def.name.name)
                .ok_or_else(|| LoweringError::ModuleNotFound {
                    span: mod_def.span,
                    module: mod_def.name.name.clone(),
                    program_id,
                })?;

            ctx = lower_module(ctx, mod_def, id)?;
        }
    }

    Ok(ctx.body)
}

fn lower_module(mut ctx: BuildCtx, module: &Module, id: DefId) -> Result<BuildCtx, LoweringError> {
    // lower first structs, constants, types
    for content in &module.contents {
        match content {
            ModuleDefItem::Constant(_) => todo!(),
            ModuleDefItem::Struct(info) => {
                ctx = lower_struct(ctx, info, id)?;
            }
            ModuleDefItem::Type(_) => todo!(),
            _ => {}
        }
    }

    let body = ctx.body.modules.get(&id).unwrap();

    // fill fn sigs
    for content in &module.contents {
        match content {
            ModuleDefItem::Function(fn_def) => {
                let fn_id = *body
                    .symbols
                    .functions
                    .get(&fn_def.decl.name.name)
                    .ok_or_else(|| LoweringError::FunctionNotFound {
                        span: fn_def.span,
                        function: fn_def.decl.name.name.clone(),
                        program_id: body.id.program_id,
                    })?;

                let mut args = Vec::new();
                let ret_type;

                for arg in &fn_def.decl.params {
                    let ty = lower_type(&ctx, &arg.r#type, id)?;
                    args.push(ty);
                }

                if let Some(ty) = &fn_def.decl.ret_type {
                    ret_type = lower_type(&ctx, ty, id)?;
                } else {
                    ret_type = Ty {
                        span: None,
                        kind: TyKind::Unit,
                    };
                }

                ctx.body.function_signatures.insert(fn_id, (args, ret_type));
                ctx.unresolved_function_signatures.remove(&fn_id);
            }
            ModuleDefItem::FunctionDecl(fn_decl) => {
                let fn_id = *body
                    .symbols
                    .functions
                    .get(&fn_decl.name.name)
                    .ok_or_else(|| LoweringError::FunctionNotFound {
                        span: fn_decl.span,
                        function: fn_decl.name.name.clone(),
                        program_id: body.id.program_id,
                    })?;

                let mut args = Vec::new();
                let ret_type;

                for arg in &fn_decl.params {
                    let ty = lower_type(&ctx, &arg.r#type, id)?;
                    args.push(ty);
                }

                if let Some(ty) = &fn_decl.ret_type {
                    ret_type = lower_type(&ctx, ty, id)?;
                } else {
                    ret_type = Ty {
                        span: None,
                        kind: TyKind::Unit,
                    };
                }

                ctx.body.function_signatures.insert(fn_id, (args, ret_type));
                ctx.unresolved_function_signatures.remove(&fn_id);
            }
            _ => {}
        }
    }

    for content in &module.contents {
        match content {
            ModuleDefItem::Constant(_) => todo!(),
            ModuleDefItem::Function(fn_def) => {
                ctx = lower_func(ctx, fn_def, id)?;
            }
            ModuleDefItem::Type(_) => todo!(),
            ModuleDefItem::Module(mod_def) => {
                let body = ctx.body.modules.get(&id).unwrap();
                let id = *body.symbols.modules.get(&mod_def.name.name).unwrap();
                ctx = lower_module(ctx, mod_def, id)?;
            }
            ModuleDefItem::Struct(_) => { /* already processed */ }
<<<<<<< HEAD
            ModuleDefItem::Union(_) => todo!(),
            ModuleDefItem::Enum(_) => todo!(),
=======
            ModuleDefItem::FunctionDecl(fn_decl) => {
                ctx = lower_func_decl(ctx, fn_decl, id)?;
            }
>>>>>>> 53cddd90
        }
    }

    Ok(ctx)
}

fn lower_struct(
    mut ctx: BuildCtx,
    info: &StructDecl,
    module_id: DefId,
) -> Result<BuildCtx, LoweringError> {
    let mut body = AdtBody {
        def_id: {
            let body = ctx.body.modules.get(&module_id).unwrap();
            *body.symbols.structs.get(&info.name.name).unwrap()
        },
        is_pub: true, // todo struct pub
        name: info.name.name.clone(),
        variants: Vec::new(),
        name_to_idx: Default::default(),
        span: info.span,
    };

    for (i, field) in info.fields.iter().enumerate() {
        let variant = VariantDef {
            def_id: ctx.gen.next_defid(),
            name: field.name.name.clone(),
            ty: lower_type(&ctx, &field.r#type, module_id)?,
            discriminant: i,
        };
        body.variants.push(variant);
        body.name_to_idx
            .insert(field.name.name.clone(), body.variants.len() - 1);
    }

    ctx.body.structs.insert(body.def_id, body);
    Ok(ctx)
}

fn lower_func(
    ctx: BuildCtx,
    func: &FunctionDef,
    module_id: DefId,
) -> Result<BuildCtx, LoweringError> {
    let mut builder = FnBodyBuilder {
        body: FnBody {
            basic_blocks: Vec::new(),
            locals: Vec::new(),
            is_extern: func.decl.is_extern,
            name: func.decl.name.name.clone(),
            id: {
                let body = ctx.body.modules.get(&module_id).unwrap();
                *body.symbols.functions.get(&func.decl.name.name).unwrap()
            },
        },
        local_module: module_id,
        ret_local: 0,
        name_to_local: HashMap::new(),
        statements: Vec::new(),
        ctx,
    };

    if !func.body.is_empty() && func.decl.is_extern {
        return Err(LoweringError::ExternFnWithBody {
            span: func.span,
            name: func.decl.name.name.clone(),
            program_id: module_id.program_id,
        });
    }

    let fn_id = *builder
        .get_module_body()
        .symbols
        .functions
        .get(&func.decl.name.name)
        .unwrap();
    let (args_ty, ret_ty) = builder
        .ctx
        .body
        .function_signatures
        .get(&fn_id)
        .unwrap()
        .clone();

    builder.ret_local = builder.body.locals.len();
    builder
        .body
        .locals
        .push(Local::new(None, LocalKind::ReturnPointer, ret_ty, None));

    for (arg, ty) in func.decl.params.iter().zip(args_ty) {
        builder
            .name_to_local
            .insert(arg.name.name.clone(), builder.body.locals.len());
        builder.body.locals.push(Local::new(
            Some(arg.name.span),
            LocalKind::Arg,
            ty,
            Some(arg.name.name.clone()),
        ));
    }

    // Get all locals
    for stmt in &func.body {
        if let statements::Statement::Let(info) = stmt {
            match &info.target {
                LetStmtTarget::Simple { name, r#type } => {
                    let ty = lower_type(&builder.ctx, r#type, builder.local_module)?;
                    builder
                        .name_to_local
                        .insert(name.name.clone(), builder.body.locals.len());
                    builder.body.locals.push(Local::new(
                        Some(name.span),
                        LocalKind::Temp,
                        ty,
                        Some(name.name.clone()),
                    ));
                }
                LetStmtTarget::Destructure(_) => todo!(),
            }
        }
    }

    let ret_type = func
        .decl
        .ret_type
        .as_ref()
        .map(|r| lower_type(&builder.ctx, r, builder.local_module))
        .transpose()?
        .unwrap_or(Ty {
            span: None,
            kind: TyKind::Unit,
        });

    for stmt in &func.body {
        lower_statement(&mut builder, stmt, ret_type.clone())?;
    }

    if !builder.statements.is_empty() {
        let statements = std::mem::take(&mut builder.statements);
        builder.body.basic_blocks.push(BasicBlock {
            statements,
            terminator: Box::new(Terminator {
                span: None,
                kind: TerminatorKind::Return,
            }),
        });
    }

    let (mut ctx, body) = (builder.ctx, builder.body);
    ctx.unresolved_function_signatures.remove(&body.id);
    ctx.body.functions.insert(body.id, body);

    Ok(ctx)
}

fn lower_func_decl(
    ctx: BuildCtx,
    func: &FunctionDecl,
    module_id: DefId,
) -> Result<BuildCtx, LoweringError> {
    let builder = FnBodyBuilder {
        body: FnBody {
            basic_blocks: Vec::new(),
            locals: Vec::new(),
            is_extern: func.is_extern,
            name: func.name.name.clone(),
            id: {
                let body = ctx.body.modules.get(&module_id).unwrap();
                *body.symbols.functions.get(&func.name.name).unwrap()
            },
        },
        local_module: module_id,
        ret_local: 0,
        name_to_local: HashMap::new(),
        statements: Vec::new(),
        ctx,
    };

    let (mut ctx, body) = (builder.ctx, builder.body);
    ctx.unresolved_function_signatures.remove(&body.id);
    ctx.body.functions.insert(body.id, body);

    Ok(ctx)
}

fn lower_statement(
    builder: &mut FnBodyBuilder,
    info: &concrete_ast::statements::Statement,
    ret_type: Ty,
) -> Result<(), LoweringError> {
    match info {
        statements::Statement::Assign(info) => lower_assign(builder, info)?,
        statements::Statement::Match(_) => todo!(),
        statements::Statement::For(_) => todo!(),
        statements::Statement::If(info) => lower_if_statement(builder, info)?,
        statements::Statement::Let(info) => lower_let(builder, info)?,
        statements::Statement::Return(info) => {
            lower_return(builder, info, ret_type)?;
        }
        statements::Statement::While(info) => lower_while(builder, info)?,
        statements::Statement::FnCall(info) => {
            lower_fn_call(builder, info)?;
        }
    }
    Ok(())
}

fn lower_while(builder: &mut FnBodyBuilder, info: &WhileStmt) -> Result<(), LoweringError> {
    let statements = std::mem::take(&mut builder.statements);
    builder.body.basic_blocks.push(BasicBlock {
        statements,
        terminator: Box::new(Terminator {
            span: None,
            kind: TerminatorKind::Goto {
                target: builder.body.basic_blocks.len() + 1,
            },
        }),
    });

    let (discriminator, discriminator_type, _disc_span) =
        lower_expression(builder, &info.value, None)?;

    let local = builder.add_temp_local(TyKind::Bool);
    let place = Place {
        local,
        projection: vec![],
    };

    builder.statements.push(Statement {
        span: None,
        kind: StatementKind::Assign(place.clone(), discriminator),
    });

    // keep idx to change terminator
    let check_block_idx = builder.body.basic_blocks.len();

    let statements = std::mem::take(&mut builder.statements);
    builder.body.basic_blocks.push(BasicBlock {
        statements,
        terminator: Box::new(Terminator {
            span: None,
            kind: TerminatorKind::Unreachable,
        }),
    });

    // keep idx for switch targets
    let first_then_block_idx = builder.body.basic_blocks.len();

    for stmt in &info.contents {
        lower_statement(
            builder,
            stmt,
            builder.body.locals[builder.ret_local].ty.clone(),
        )?;
    }

    // keet idx to change terminator if there is no return
    let last_then_block_idx = if !matches!(
        builder.body.basic_blocks.last().unwrap().terminator.kind,
        TerminatorKind::Return
    ) {
        builder.body.basic_blocks.len();
        let statements = std::mem::take(&mut builder.statements);
        let idx = builder.body.basic_blocks.len();
        builder.body.basic_blocks.push(BasicBlock {
            statements,
            terminator: Box::new(Terminator {
                span: None,
                kind: TerminatorKind::Unreachable,
            }),
        });
        Some(idx)
    } else {
        None
    };

    let otherwise_block_idx = builder.body.basic_blocks.len();

    let targets = SwitchTargets {
        values: vec![discriminator_type.kind.get_falsy_value()],
        targets: vec![otherwise_block_idx, first_then_block_idx],
    };

    let kind = TerminatorKind::SwitchInt {
        discriminator: Operand::Place(place),
        targets,
    };
    builder.body.basic_blocks[check_block_idx].terminator.kind = kind;

    if let Some(last_then_block_idx) = last_then_block_idx {
        builder.body.basic_blocks[last_then_block_idx]
            .terminator
            .kind = TerminatorKind::Goto {
            target: check_block_idx,
        };
    }

    Ok(())
}

fn lower_if_statement(builder: &mut FnBodyBuilder, info: &IfExpr) -> Result<(), LoweringError> {
    let (discriminator, discriminator_type, _disc_span) =
        lower_expression(builder, &info.value, None)?;

    let local = builder.add_temp_local(TyKind::Bool);
    let place = Place {
        local,
        projection: vec![],
    };

    builder.statements.push(Statement {
        span: None,
        kind: StatementKind::Assign(place.clone(), discriminator),
    });

    // keep idx to change terminator
    let current_block_idx = builder.body.basic_blocks.len();

    let statements = std::mem::take(&mut builder.statements);
    builder.body.basic_blocks.push(BasicBlock {
        statements,
        terminator: Box::new(Terminator {
            span: None,
            kind: TerminatorKind::Unreachable,
        }),
    });

    // keep idx for switch targets
    let first_then_block_idx = builder.body.basic_blocks.len();

    for stmt in &info.contents {
        lower_statement(
            builder,
            stmt,
            builder.body.locals[builder.ret_local].ty.clone(),
        )?;
    }

    // keet idx to change terminator
    let last_then_block_idx = if !matches!(
        builder.body.basic_blocks.last().unwrap().terminator.kind,
        TerminatorKind::Return
    ) {
        builder.body.basic_blocks.len();
        let statements = std::mem::take(&mut builder.statements);
        let idx = builder.body.basic_blocks.len();
        builder.body.basic_blocks.push(BasicBlock {
            statements,
            terminator: Box::new(Terminator {
                span: None,
                kind: TerminatorKind::Unreachable,
            }),
        });
        Some(idx)
    } else {
        None
    };

    let first_else_block_idx = builder.body.basic_blocks.len();

    if let Some(contents) = &info.r#else {
        for stmt in contents {
            lower_statement(
                builder,
                stmt,
                builder.body.locals[builder.ret_local].ty.clone(),
            )?;
        }
    }

    let last_else_block_idx = if !matches!(
        builder.body.basic_blocks.last().unwrap().terminator.kind,
        TerminatorKind::Return
    ) {
        builder.body.basic_blocks.len();
        let statements = std::mem::take(&mut builder.statements);
        let idx = builder.body.basic_blocks.len();
        builder.body.basic_blocks.push(BasicBlock {
            statements,
            terminator: Box::new(Terminator {
                span: None,
                kind: TerminatorKind::Unreachable,
            }),
        });
        Some(idx)
    } else {
        None
    };

    let targets = SwitchTargets {
        values: vec![discriminator_type.kind.get_falsy_value()],
        targets: vec![first_else_block_idx, first_then_block_idx],
    };

    let kind = TerminatorKind::SwitchInt {
        discriminator: Operand::Place(place),
        targets,
    };
    builder.body.basic_blocks[current_block_idx].terminator.kind = kind;

    let next_block_idx = builder.body.basic_blocks.len();

    // check if the
    if let Some(last_then_block_idx) = last_then_block_idx {
        builder.body.basic_blocks[last_then_block_idx]
            .terminator
            .kind = TerminatorKind::Goto {
            target: next_block_idx,
        };
    }

    if let Some(last_else_block_idx) = last_else_block_idx {
        builder.body.basic_blocks[last_else_block_idx]
            .terminator
            .kind = TerminatorKind::Goto {
            target: next_block_idx,
        };
    }

    Ok(())
}

fn lower_let(builder: &mut FnBodyBuilder, info: &LetStmt) -> Result<(), LoweringError> {
    match &info.target {
        LetStmtTarget::Simple { name, r#type } => {
            let ty = lower_type(&builder.ctx, r#type, builder.local_module)?;
            let (rvalue, rvalue_ty, _exp_span) =
                lower_expression(builder, &info.value, Some(ty.clone()))?;

            if ty.kind != rvalue_ty.kind {
                return Err(LoweringError::UnexpectedType {
                    span: info.span,
                    found: rvalue_ty,
                    expected: ty.clone(),
                    program_id: builder.local_module.program_id,
                });
            }

            let local_idx = builder.name_to_local.get(&name.name).copied().unwrap();
            builder.statements.push(Statement {
                span: Some(name.span),
                kind: StatementKind::StorageLive(local_idx),
            });
            builder.statements.push(Statement {
                span: Some(name.span),
                kind: StatementKind::Assign(
                    Place {
                        local: local_idx,
                        projection: vec![],
                    },
                    rvalue,
                ),
            });
        }
        LetStmtTarget::Destructure(_) => todo!(),
    };
    Ok(())
}

fn lower_assign(builder: &mut FnBodyBuilder, info: &AssignStmt) -> Result<(), LoweringError> {
    let (mut place, mut ty, _path_span) = lower_path(builder, &info.target)?;

    for _ in 0..info.derefs {
        match &ty.kind {
            TyKind::Ref(inner, is_mut) | TyKind::Ptr(inner, is_mut) => {
                if matches!(is_mut, Mutability::Not) {
                    Err(LoweringError::BorrowNotMutable {
                        span: info.target.first.span,
                        name: info.target.first.name.clone(),
                        type_span: ty.span,
                        program_id: builder.local_module.program_id,
                    })?;
                }
                ty = *inner.clone();
            }
            _ => unreachable!(),
        }
        place.projection.push(PlaceElem::Deref);
    }

    let (rvalue, _rvalue_ty, _exp_span) = lower_expression(builder, &info.value, Some(ty.clone()))?;

    builder.statements.push(Statement {
        span: Some(info.target.first.span),
        kind: StatementKind::Assign(place, rvalue),
    });

    Ok(())
}

fn lower_return(
    builder: &mut FnBodyBuilder,
    info: &ReturnStmt,
    ret_type: Ty,
) -> Result<(), LoweringError> {
    if let Some(value_exp) = &info.value {
        let (value, value_ty, _exp_span) =
            lower_expression(builder, value_exp, Some(ret_type.clone()))?;

        if ret_type.kind != value_ty.kind {
            return Err(LoweringError::UnexpectedType {
                span: info.span,
                found: value_ty,
                expected: ret_type.clone(),
                program_id: builder.local_module.program_id,
            });
        }

        builder.statements.push(Statement {
            span: None,
            kind: StatementKind::Assign(
                Place {
                    local: builder.ret_local,
                    projection: vec![],
                },
                value,
            ),
        });
    }

    let statements = std::mem::take(&mut builder.statements);
    builder.body.basic_blocks.push(BasicBlock {
        statements,
        terminator: Box::new(Terminator {
            span: None,
            kind: TerminatorKind::Return,
        }),
    });

    Ok(())
}

fn find_expression_type(builder: &mut FnBodyBuilder, info: &Expression) -> Option<Ty> {
    match info {
        Expression::Value(value, _) => match value {
            ValueExpr::ConstBool(_, span) => Some(Ty {
                span: Some(*span),
                kind: TyKind::Bool,
            }),
            ValueExpr::ConstChar(_, span) => Some(Ty {
                span: Some(*span),
                kind: TyKind::Char,
            }),
            ValueExpr::ConstInt(_, _span) => None,
            ValueExpr::ConstFloat(_, _span) => None,
            ValueExpr::ConstStr(_, span) => Some(Ty {
                span: Some(*span),
                kind: TyKind::String,
            }),
            ValueExpr::Path(path) => {
                let local = builder.get_local(&path.first.name).unwrap(); // todo handle segments
                Some(local.ty.clone())
            }
        },
        Expression::FnCall(info) => {
            let fn_id = {
                let mod_body = builder.get_module_body();

                if let Some(id) = mod_body.symbols.functions.get(&info.target.name) {
                    *id
                } else {
                    *mod_body
                        .imports
                        .get(&info.target.name)
                        .expect("function call not found")
                }
            };
            let fn_sig = builder.ctx.body.function_signatures.get(&fn_id).unwrap();
            Some(fn_sig.1.clone())
        }
        Expression::Match(_) => None,
        Expression::If(_) => None,
        Expression::UnaryOp(_, info) => find_expression_type(builder, info),
        Expression::BinaryOp(lhs, op, rhs) => {
            if matches!(op, BinaryOp::Logic(_)) {
                Some(Ty {
                    span: None,
                    kind: TyKind::Bool,
                })
            } else {
                find_expression_type(builder, lhs).or(find_expression_type(builder, rhs))
            }
        }
        Expression::Deref(_, _) => {
            todo!()
        }
        Expression::AsRef(_, _, _) => todo!(),
        Expression::StructInit(info) => {
            let id = *builder
                .get_module_body()
                .symbols
                .structs
                .get(&info.name.name)
                .expect("struct not found");

            // todo: struct generics
            Some(Ty {
                span: Some(info.span),
                kind: TyKind::Struct {
                    id,
                    generics: vec![],
                },
            })
        }
        Expression::Cast(_, _, _) => todo!(),
    }
}

fn lower_expression(
    builder: &mut FnBodyBuilder,
    info: &Expression,
    type_hint: Option<Ty>,
) -> Result<(Rvalue, Ty, Span), LoweringError> {
    Ok(match info {
        Expression::Value(info, span) => {
            let value = lower_value_expr(builder, info, type_hint)?;
            (value.0, value.1, *span)
        }
        Expression::FnCall(info) => lower_fn_call(builder, info)?,
        Expression::Match(_) => todo!(),
        Expression::If(_) => todo!(),
        Expression::UnaryOp(_, _) => todo!(),
        Expression::BinaryOp(lhs, op, rhs) => lower_binary_op(builder, lhs, *op, rhs, type_hint)?,
        Expression::Deref(info, deref_span) => {
            let (value, ty, _span) = lower_expression(builder, info, type_hint)?;

            let mut place = match value {
                Rvalue::Ref(_, place) => place,
                Rvalue::Use(op) => match op {
                    Operand::Place(place) => place,
                    Operand::Const(_) => todo!("deref to constant data not yet implemented"),
                },
                value => todo!("deref not implemented for {value:?}"),
            };

            let ty = Ty {
                span: Some(*deref_span),
                kind: match ty.kind {
                    TyKind::Ref(inner, _) => inner.kind.clone(),
                    TyKind::Ptr(inner, _) => inner.kind.clone(),
                    _ => todo!(),
                },
            };

            place.projection.push(PlaceElem::Deref);

            (Rvalue::Use(Operand::Place(place)), ty, *deref_span)
        }
        Expression::AsRef(inner, mutable, asref_span) => {
            let type_hint = match type_hint {
                Some(inner) => match inner.kind {
                    TyKind::Ref(inner, _) => Some(*inner.clone()),
                    _ => unreachable!(),
                },
                None => None,
            };
            let (value, ty, _span) = lower_expression(builder, inner, type_hint)?;

            let mutability = match mutable {
                false => Mutability::Not,
                true => Mutability::Mut,
            };

            // check if its a use directly, to avoid a temporary.
            let rvalue = match value {
                Rvalue::Use(op) => Rvalue::Ref(
                    mutability,
                    match op {
                        Operand::Place(place) => place,
                        Operand::Const(_) => todo!("reference to literals not implemented yet"),
                    },
                ),
                value => {
                    let inner_local = builder.add_local(Local::temp(ty.clone()));
                    let inner_place = Place {
                        local: inner_local,
                        projection: Default::default(),
                    };

                    builder.statements.push(Statement {
                        span: None,
                        kind: StatementKind::StorageLive(inner_local),
                    });

                    builder.statements.push(Statement {
                        span: None,
                        kind: StatementKind::Assign(inner_place.clone(), value),
                    });
                    Rvalue::Ref(mutability, inner_place)
                }
            };

            let ty = Ty {
                span: Some(*asref_span),
                kind: TyKind::Ref(Box::new(ty.clone()), mutability),
            };

            (rvalue, ty, *asref_span)
        }
        Expression::StructInit(info) => {
            let id = *builder
                .get_module_body()
                .symbols
                .structs
                .get(&info.name.name)
                .expect("struct not found");
            let struct_body = builder.ctx.body.structs.get(&id).unwrap().clone();
            let ty = Ty {
                span: Some(info.span),
                kind: TyKind::Struct {
                    id,
                    generics: vec![],
                },
            };
            let struct_local = builder.add_local(Local::temp(ty.clone()));

            let place = Place {
                local: struct_local,
                projection: Default::default(),
            };

            builder.statements.push(Statement {
                span: None,
                kind: StatementKind::StorageLive(struct_local),
            });

            for (field, value) in info.fields.iter() {
                let idx = *struct_body
                    .name_to_idx
                    .get(&field.name)
                    .expect("failed to find field");
                let mut field_place = place.clone();
                field_place.projection.push(PlaceElem::Field(idx));

                let variant = &struct_body.variants[idx].ty;

                let (value, _value_ty, _field_span) =
                    lower_expression(builder, &value.value, Some(variant.clone()))?;

                builder.statements.push(Statement {
                    span: Some(info.span),
                    kind: StatementKind::Assign(field_place, value),
                });
            }

            (Rvalue::Use(Operand::Place(place)), ty, info.span)
        }
        Expression::Cast(value, cast_ty, span) => {
            let (value, ty, _span) = lower_expression(builder, value, None)?;

            let new_ty = lower_type(&builder.ctx, cast_ty, builder.local_module)?;

            // todo: check if the cast is valid

            // check if its a use directly, to avoid a temporary.
            let rvalue = match value {
                Rvalue::Use(op) => Rvalue::Cast(op, new_ty.clone(), *span),
                value => {
                    let inner_local = builder.add_local(Local::temp(ty.clone()));
                    let inner_place = Place {
                        local: inner_local,
                        projection: Default::default(),
                    };

                    builder.statements.push(Statement {
                        span: None,
                        kind: StatementKind::StorageLive(inner_local),
                    });

                    builder.statements.push(Statement {
                        span: None,
                        kind: StatementKind::Assign(inner_place.clone(), value),
                    });
                    Rvalue::Cast(Operand::Place(inner_place), new_ty.clone(), *span)
                }
            };

            (rvalue, new_ty, *span)
        }
    })
}

fn lower_fn_call(
    builder: &mut FnBodyBuilder,
    info: &FnCallOp,
) -> Result<(Rvalue, Ty, Span), LoweringError> {
    let fn_id = {
        let mod_body = builder.get_module_body();

        if let Some(id) = mod_body.symbols.functions.get(&info.target.name) {
            *id
        } else {
            *mod_body
                .imports
                .get(&info.target.name)
                .ok_or(LoweringError::FunctionNotFound {
                    span: info.target.span,
                    function: info.target.name.clone(),
                    program_id: builder.local_module.program_id,
                })?
        }
    };
    let (args_ty, ret_ty) = {
        if let Some(x) = builder.ctx.body.function_signatures.get(&fn_id) {
            x.clone()
        } else {
            let (args, ret) = builder
                .ctx
                .unresolved_function_signatures
                .get(&fn_id)
                .unwrap();

            let args: Vec<Ty> = args
                .iter()
                .map(|arg| lower_type(&builder.ctx, arg, builder.local_module))
                .collect::<Result<Vec<_>, _>>()?;
            let ret = ret
                .as_ref()
                .map(|arg| lower_type(&builder.ctx, arg, builder.local_module))
                .unwrap_or(Ok(Ty {
                    span: None,
                    kind: TyKind::Unit,
                }))?;
            builder
                .ctx
                .body
                .function_signatures
                .insert(fn_id, (args.clone(), ret.clone()));
            (args, ret)
        }
    };

    let mut args = Vec::new();

    for (arg, arg_ty) in info.args.iter().zip(args_ty) {
        let rvalue = lower_expression(builder, arg, Some(arg_ty.clone()))?;
        args.push(rvalue.0);
    }

    let dest_local = builder.add_local(Local::temp(ret_ty.clone()));

    let dest_place = Place {
        local: dest_local,
        projection: Vec::new(),
    };

    let target_block = builder.body.basic_blocks.len() + 1;

    // todo: check if function is diverging such as exit().
    let kind = TerminatorKind::Call {
        func: fn_id,
        args,
        destination: dest_place.clone(),
        target: Some(target_block),
    };

    let statements = std::mem::take(&mut builder.statements);
    builder.body.basic_blocks.push(BasicBlock {
        statements,
        terminator: Box::new(Terminator {
            span: Some(info.target.span),
            kind,
        }),
    });

    Ok((
        Rvalue::Use(Operand::Place(dest_place)),
        ret_ty.clone(),
        info.span,
    ))
}

fn lower_binary_op(
    builder: &mut FnBodyBuilder,
    lhs: &Expression,
    op: BinaryOp,
    rhs: &Expression,
    type_hint: Option<Ty>,
) -> Result<(Rvalue, Ty, Span), LoweringError> {
    let (lhs, lhs_ty, lhs_span) = if type_hint.is_none() {
        let ty = find_expression_type(builder, lhs).unwrap_or_else(|| {
            find_expression_type(builder, rhs).expect(
                "couldn't find the expression type, this shouldnt happen and it's a compiler bug",
            )
        });
        lower_expression(builder, lhs, Some(ty))?
    } else {
        lower_expression(builder, lhs, type_hint.clone())?
    };
    let (rhs, rhs_ty, rhs_span) = if type_hint.is_none() {
        let ty = find_expression_type(builder, rhs).unwrap_or(lhs_ty.clone());
        lower_expression(builder, rhs, Some(ty))?
    } else {
        lower_expression(builder, rhs, type_hint.clone())?
    };

    if lhs_ty != rhs_ty {
        return Err(LoweringError::UnexpectedType {
            span: rhs_span,
            found: rhs_ty,
            expected: lhs_ty,
            program_id: builder.local_module.program_id,
        });
    }

    let lhs_local = builder.add_local(Local::temp(lhs_ty.clone()));
    let rhs_local = builder.add_local(Local::temp(rhs_ty));
    let lhs_place = Place {
        local: lhs_local,
        projection: vec![],
    };
    let rhs_place = Place {
        local: rhs_local,
        projection: vec![],
    };

    builder.statements.push(Statement {
        span: None,
        kind: StatementKind::StorageLive(lhs_local),
    });

    builder.statements.push(Statement {
        span: None,
        kind: StatementKind::Assign(lhs_place.clone(), lhs),
    });

    builder.statements.push(Statement {
        span: None,
        kind: StatementKind::StorageLive(rhs_local),
    });

    builder.statements.push(Statement {
        span: None,
        kind: StatementKind::Assign(rhs_place.clone(), rhs),
    });

    let lhs = Operand::Place(lhs_place);
    let rhs = Operand::Place(rhs_place);

    let full_span = Span::new(lhs_span.from, rhs_span.to);

    Ok(match op {
        BinaryOp::Arith(op) => (
            match op {
                ArithOp::Add => Rvalue::BinaryOp(BinOp::Add, (lhs, rhs)),
                ArithOp::Sub => Rvalue::BinaryOp(BinOp::Sub, (lhs, rhs)),
                ArithOp::Mul => Rvalue::BinaryOp(BinOp::Mul, (lhs, rhs)),
                ArithOp::Div => Rvalue::BinaryOp(BinOp::Div, (lhs, rhs)),
                ArithOp::Mod => Rvalue::BinaryOp(BinOp::Mod, (lhs, rhs)),
            },
            lhs_ty,
            full_span,
        ),
        BinaryOp::Logic(op) => (
            match op {
                LogicOp::And => Rvalue::LogicOp(LogOp::And, (lhs, rhs)),
                LogicOp::Or => Rvalue::LogicOp(LogOp::Or, (lhs, rhs)),
            },
            Ty {
                span: Some(full_span),
                kind: TyKind::Bool,
            },
            full_span,
        ),
        BinaryOp::Compare(op) => (
            match op {
                CmpOp::Eq => Rvalue::BinaryOp(BinOp::Eq, (lhs, rhs)),
                CmpOp::NotEq => Rvalue::BinaryOp(BinOp::Ne, (lhs, rhs)),
                CmpOp::Lt => Rvalue::BinaryOp(BinOp::Lt, (lhs, rhs)),
                CmpOp::LtEq => Rvalue::BinaryOp(BinOp::Le, (lhs, rhs)),
                CmpOp::Gt => Rvalue::BinaryOp(BinOp::Gt, (lhs, rhs)),
                CmpOp::GtEq => Rvalue::BinaryOp(BinOp::Ge, (lhs, rhs)),
            },
            Ty {
                span: Some(full_span),
                kind: TyKind::Bool,
            },
            full_span,
        ),
        BinaryOp::Bitwise(op) => (
            match op {
                BitwiseOp::And => Rvalue::BinaryOp(BinOp::BitAnd, (lhs, rhs)),
                BitwiseOp::Or => Rvalue::BinaryOp(BinOp::BitXor, (lhs, rhs)),
                BitwiseOp::Xor => Rvalue::BinaryOp(BinOp::BitXor, (lhs, rhs)),
            },
            lhs_ty,
            full_span,
        ),
    })
}

fn lower_value_expr(
    builder: &mut FnBodyBuilder,
    info: &ValueExpr,
    type_hint: Option<Ty>,
) -> Result<(Rvalue, Ty), LoweringError> {
    Ok(match info {
        ValueExpr::ConstBool(value, const_span) => (
            Rvalue::Use(Operand::Const(ConstData {
                ty: Ty {
                    span: Some(*const_span),
                    kind: TyKind::Bool,
                },
                data: ConstKind::Value(ValueTree::Leaf(ConstValue::Bool(*value))),
            })),
            Ty {
                span: Some(*const_span),
                kind: TyKind::Bool,
            },
        ),
        ValueExpr::ConstChar(value, const_span) => (
            Rvalue::Use(Operand::Const(ConstData {
                ty: Ty {
                    span: Some(*const_span),
                    kind: TyKind::Char,
                },
                data: ConstKind::Value(ValueTree::Leaf(ConstValue::U32((*value) as u32))),
            })),
            Ty {
                span: Some(*const_span),
                kind: TyKind::Char,
            },
        ),
        ValueExpr::ConstInt(value, const_span) => {
            let (data, ty) = match type_hint {
                Some(ty) => (
                    ConstData {
                        ty: ty.clone(),
                        data: ConstKind::Value(ValueTree::Leaf(match ty.kind {
                            TyKind::Int(ty) => match ty {
                                IntTy::I8 => {
                                    ConstValue::I8((*value).try_into().expect("value out of range"))
                                }
                                IntTy::I16 => ConstValue::I16(
                                    (*value).try_into().expect("value out of range"),
                                ),
                                IntTy::I32 => ConstValue::I32(
                                    (*value).try_into().expect("value out of range"),
                                ),
                                IntTy::I64 => ConstValue::I64(
                                    (*value).try_into().expect("value out of range"),
                                ),
                                IntTy::I128 => ConstValue::I128(
                                    (*value).try_into().expect("value out of range"),
                                ),
                            },
                            TyKind::Uint(ty) => match ty {
                                UintTy::U8 => {
                                    ConstValue::U8((*value).try_into().expect("value out of range"))
                                }
                                UintTy::U16 => ConstValue::U16(
                                    (*value).try_into().expect("value out of range"),
                                ),
                                UintTy::U32 => ConstValue::U32(
                                    (*value).try_into().expect("value out of range"),
                                ),
                                UintTy::U64 => ConstValue::U64(
                                    (*value).try_into().expect("value out of range"),
                                ),
                                UintTy::U128 => ConstValue::U128(*value),
                            },
                            TyKind::Bool => ConstValue::Bool(*value != 0),
                            x => unreachable!("{:?}", x),
                        })),
                    },
                    ty,
                ),
                None => (
                    ConstData {
                        ty: Ty {
                            span: Some(*const_span),
                            kind: TyKind::Int(IntTy::I64),
                        },
                        data: ConstKind::Value(ValueTree::Leaf(ConstValue::I64(
                            (*value).try_into().expect("value out of range"),
                        ))),
                    },
                    Ty {
                        span: Some(*const_span),
                        kind: TyKind::Int(IntTy::I64),
                    },
                ),
            };

            (Rvalue::Use(Operand::Const(data)), ty)
        }
        ValueExpr::ConstFloat(value, const_span) => {
            let (data, ty) = match type_hint {
                Some(ty) => (
                    ConstData {
                        ty: ty.clone(),
                        data: ConstKind::Value(ValueTree::Leaf(match &ty.kind {
                            TyKind::Float(ty) => match ty {
                                FloatTy::F32 => {
                                    ConstValue::F32(value.parse().expect("error parsing float"))
                                }
                                FloatTy::F64 => {
                                    ConstValue::F64(value.parse().expect("error parsing float"))
                                }
                            },
                            _ => unreachable!(),
                        })),
                    },
                    ty,
                ),
                None => (
                    ConstData {
                        ty: Ty {
                            span: Some(*const_span),
                            kind: TyKind::Float(FloatTy::F64),
                        },
                        data: ConstKind::Value(ValueTree::Leaf(ConstValue::F64(
                            value.parse().expect("error parsing float"),
                        ))),
                    },
                    Ty {
                        span: Some(*const_span),
                        kind: TyKind::Float(FloatTy::F64),
                    },
                ),
            };

            (Rvalue::Use(Operand::Const(data)), ty)
        }
        ValueExpr::ConstStr(_, _) => todo!(),
        ValueExpr::Path(info) => {
            let (place, place_ty, _span) = lower_path(builder, info)?;
            (Rvalue::Use(Operand::Place(place.clone())), place_ty)
        }
    })
}

pub fn lower_path(
    builder: &mut FnBodyBuilder,
    info: &PathOp,
) -> Result<(Place, Ty, Span), LoweringError> {
    let local = *builder.name_to_local.get(&info.first.name).ok_or(
        LoweringError::UseOfUndeclaredVariable {
            span: info.span,
            name: info.first.name.clone(),
            program_id: builder.local_module.program_id,
        },
    )?;

    let ty = builder.body.locals[local].ty.clone();
    let mut ty = ty;
    let mut projection = Vec::new();

    for segment in &info.extra {
        match segment {
            PathSegment::FieldAccess(name, field_span) => {
                // auto deref
                while let TyKind::Ref(inner, _) = ty.kind {
                    projection.push(PlaceElem::Deref);
                    ty = *inner;
                }

                if let TyKind::Struct { id, generics: _ } = ty.kind {
                    let struct_body = builder.ctx.body.structs.get(&id).unwrap();
                    let idx = *struct_body.name_to_idx.get(&name.name).ok_or_else(|| {
                        LoweringError::StructFieldNotFound {
                            span: *field_span,
                            name: name.name.clone(),
                            program_id: builder.local_module.program_id,
                        }
                    })?;
                    projection.push(PlaceElem::Field(idx));
                    ty = struct_body.variants[idx].ty.clone();
                }
            }
            PathSegment::ArrayIndex(_, _) => todo!(),
        }
    }

    Ok((Place { local, projection }, ty, info.span))
}

pub fn lower_type(ctx: &BuildCtx, spec: &TypeSpec, module_id: DefId) -> Result<Ty, LoweringError> {
    Ok(match spec {
        TypeSpec::Simple {
            name,
            qualifiers,
            span,
        } => {
            let mut ty = Ty::new(span, name_to_tykind(ctx, &name.name, *span, module_id)?);

            for qual in qualifiers.iter().rev() {
                ty = match qual {
                    TypeQualifier::Ref => Ty::new(span, TyKind::Ref(Box::new(ty), Mutability::Not)),
                    TypeQualifier::RefMut => {
                        Ty::new(span, TyKind::Ref(Box::new(ty), Mutability::Mut))
                    }
                    TypeQualifier::Ptr => Ty::new(span, TyKind::Ptr(Box::new(ty), Mutability::Not)),
                    TypeQualifier::PtrMut => {
                        Ty::new(span, TyKind::Ptr(Box::new(ty), Mutability::Mut))
                    }
                }
            }
            ty
        }
        TypeSpec::Generic { span, .. } => Err(LoweringError::NotYetImplemented {
            span: *span,
            message: "Generics not yet implemented",
            program_id: module_id.program_id,
        })?,
        TypeSpec::Array {
            of_type,
            size,
            qualifiers,
            span,
        } => {
            let mut ty = Ty {
                span: Some(*span),
                kind: TyKind::Array(
                    Box::new(lower_type(ctx, of_type, module_id)?),
                    Box::new(ConstData {
                        ty: Ty {
                            span: Some(*span),
                            kind: TyKind::Uint(UintTy::U64),
                        },
                        data: ConstKind::Value(ValueTree::Leaf(ConstValue::U64(*size))),
                    }),
                ),
            };

            for qual in qualifiers.iter().rev() {
                ty = match qual {
                    TypeQualifier::Ref => Ty::new(span, TyKind::Ref(Box::new(ty), Mutability::Not)),
                    TypeQualifier::RefMut => {
                        Ty::new(span, TyKind::Ref(Box::new(ty), Mutability::Mut))
                    }
                    TypeQualifier::Ptr => Ty::new(span, TyKind::Ptr(Box::new(ty), Mutability::Not)),
                    TypeQualifier::PtrMut => {
                        Ty::new(span, TyKind::Ptr(Box::new(ty), Mutability::Mut))
                    }
                }
            }
            ty
        }
    })
}

pub fn name_to_tykind(
    ctx: &BuildCtx,
    name: &str,
    span: Span,
    module_id: DefId,
) -> Result<TyKind, LoweringError> {
    Ok(match name {
        "i64" => TyKind::Int(IntTy::I64),
        "i32" => TyKind::Int(IntTy::I32),
        "i16" => TyKind::Int(IntTy::I16),
        "i8" => TyKind::Int(IntTy::I8),
        "u64" => TyKind::Uint(UintTy::U64),
        "u32" => TyKind::Uint(UintTy::U32),
        "u16" => TyKind::Uint(UintTy::U16),
        "u8" => TyKind::Uint(UintTy::U8),
        "f32" => TyKind::Float(FloatTy::F32),
        "f64" => TyKind::Float(FloatTy::F64),
        "bool" => TyKind::Bool,
        "string" => TyKind::String,
        "char" => TyKind::Char,
        other => {
            let module = ctx.body.modules.get(&module_id).expect("module not found");
            if let Some(struct_id) = module.symbols.structs.get(other) {
                TyKind::Struct {
                    id: *struct_id,
                    generics: vec![],
                }
            } else {
                Err(LoweringError::UnrecognizedType {
                    span,
                    name: other.to_string(),
                    program_id: module_id.program_id,
                })?
            }
        }
    })
}<|MERGE_RESOLUTION|>--- conflicted
+++ resolved
@@ -168,14 +168,11 @@
                 ctx = lower_module(ctx, mod_def, id)?;
             }
             ModuleDefItem::Struct(_) => { /* already processed */ }
-<<<<<<< HEAD
             ModuleDefItem::Union(_) => todo!(),
             ModuleDefItem::Enum(_) => todo!(),
-=======
             ModuleDefItem::FunctionDecl(fn_decl) => {
                 ctx = lower_func_decl(ctx, fn_decl, id)?;
             }
->>>>>>> 53cddd90
         }
     }
 
